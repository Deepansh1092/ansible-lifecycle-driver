--- conflicted
+++ resolved
@@ -4,11 +4,7 @@
   # the correct runAsUser type (i.e. MustRunAsNonRoot), arbitraryUids can be
   # disabled. Otherwise, the default value (true) shouldn't need to be updated.
   arbitraryUids: true
-<<<<<<< HEAD
-
-=======
-  
->>>>>>> 515524db
+
 ## Docker Image for the osslm-ansible-rm application
 docker:
   ## Make this the full path, including registry host and port if using one
