--- conflicted
+++ resolved
@@ -110,11 +110,8 @@
 test_workspace/
 tests/resources/ansible-copy
 
-<<<<<<< HEAD
-# Docker
-=======
+
 # Docker library
->>>>>>> a2a41b1a
 docker/whls/
 docker/library/*
 !docker/library/.gitkeep 
