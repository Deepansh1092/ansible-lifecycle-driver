import json
import logging
import time
import os
import sys
import multiprocessing
import copy
import traceback
import threading
from signal import signal, SIGINT, SIGTERM, SIGQUIT, SIGCHLD, SIG_IGN, SIG_DFL
from multiprocessing import Process, RawValue, Lock, Pipe, active_children
from multiprocessing.pool import Pool
from collections import namedtuple
from ignition.model.lifecycle import LifecycleExecution, STATUS_COMPLETE, STATUS_FAILED, STATUS_IN_PROGRESS
from ignition.model.failure import FailureDetails, FAILURE_CODE_INFRASTRUCTURE_ERROR, FAILURE_CODE_INTERNAL_ERROR, FAILURE_CODE_RESOURCE_NOT_FOUND, FAILURE_CODE_INSUFFICIENT_CAPACITY
from ignition.service.lifecycle import LifecycleDriverCapability
from ignition.service.framework import Service, Capability, interface
from ignition.service.config import ConfigurationPropertiesGroup
from ignition.service.logging import logging_context
from ansibledriver.service.queue import SHUTDOWN_MESSAGE

logger = logging.getLogger(__name__)

class AnsibleProcessorCapability(Capability):

    @interface
    def queue_status(self):
        pass

class ProcessProperties(ConfigurationPropertiesGroup):
    def __init__(self):
        super().__init__('process')
        # apply defaults (correct settings will be picked up from config file or environment variables)
        self.process_pool_size = 2
        self.max_concurrent_ansible_processes = 10
        self.max_queue_size = 100
        self.use_process_pool = True
        self.is_threaded = False

class AnsibleProcessorService(Service, AnsibleProcessorCapability):
<<<<<<< HEAD
    def __init__(self, configuration, ansible_client, **kwargs):
        if 'messaging_service' not in kwargs:
            raise ValueError('messaging_service argument not provided')
        if 'request_queue_service' not in kwargs:
            raise ValueError('request_queue_service argument not provided')

=======
    def __init__(self, configuration, request_queue, response_queue, ansible_client, **kwargs):
        if 'messaging_service' not in kwargs:
            raise ValueError('messaging_service argument not provided')
        self.active = False
>>>>>>> da8c9529
        self.messaging_service = kwargs.get('messaging_service')
        self.queue_thread = None
        self.process_properties = configuration.property_groups.get_property_group(ProcessProperties)

        # lifecycle requests are placed on this queue
        self.request_queue_service = kwargs.get('request_queue_service')

        self.response_queue = response_queue
        self.ansible_client = ansible_client
        self.counter = Counter()

        # gracefully deal with SIGINT
        signal(SIGINT, self.sigint_handler)

        self.active = True

        if self.process_properties.use_process_pool:
          # a pool of (Ansible) processes reads from the request_queue
          # we don't using a multiprocessing.Pool here because it uses daemon processes which cannot
          # create sub-processes (and Ansible requires this)
          self.pool = [None] * self.process_properties.process_pool_size
          for i in range(self.process_properties.process_pool_size):
<<<<<<< HEAD
            self.pool[i] = Process(target=self.ansible_process_worker, args=(self.request_queue_service, self.send_pipe, str(i), ))
=======
            self.pool[i] = AnsibleProcess(self, 'AnsiblePoolProcess{0}'.format(i), self.request_queue, self.ansible_client, self.response_queue)
            self.pool[i].daemon = False
>>>>>>> da8c9529
            self.pool[i].start()
        else:
          self.queue_thread = QueueThread(self, self.ansible_client, self.send_pipe, self.process_properties, self.request_queue_service, self.counter)
          if self.queue_thread is not None:
            self.queue_thread.start()

        # Ansible process reponse thread listens for messages on the recv_pipe sends the response to Kafka
        self.responses_thread = ResponsesThread(self, self.response_queue)

        self.responses_thread.start()

    def ansible_process_done(self):
      self.counter.decrement()

    # remove deployment location properties from the request (to prevent logging sensitive information)
    def request_without_dl_properties(self, request):
      request_copy = copy.deepcopy(request)
      if request_copy.get('deployment_location', None) is not None:
        if request_copy['deployment_location'].get('properties', None) is not None:
          request_copy['deployment_location']['properties'] = '***obfuscated properties***'
      return request_copy

    def run_lifecycle(self, request, keep_scripts=False):
      accepted = False
      try:
        if 'request_id' not in request:
          raise ValueError('Request must have a request_id')
        if 'lifecycle_name' not in request:
          raise ValueError('Request must have a lifecycle_name')
        if 'lifecycle_path' not in request:
          raise ValueError('Request must have a lifecycle_path')
        request['keep_scripts'] = keep_scripts

        # add logging context to request
        request['logging_context'] = logging_context.get_all()

        logger.debug('request_queue.size {0} max_queue_size {1}'.format(self.request_queue.size(), self.process_properties.max_queue_size))
        if self.active == True:
          if self.request_queue.size() >= self.process_properties.max_queue_size:
            self.messaging_service.send_lifecycle_execution(LifecycleExecution(request['request_id'], STATUS_FAILED, FailureDetails(FAILURE_CODE_INSUFFICIENT_CAPACITY, "Request cannot be handled, driver is overloaded"), {}))
          else:
            logger.debug('Adding request {0} to queue'.format(self.request_without_dl_properties(request)))
            self.request_queue.put(request)
            accepted = True
        else:
          # inactive, just return a standard response
          self.messaging_service.send_lifecycle_execution(LifecycleExecution(request['request_id'], STATUS_FAILED, FailureDetails(FAILURE_CODE_INSUFFICIENT_CAPACITY, "Driver is inactive"), {}))
      finally:
        if not accepted and not keep_scripts and 'lifecycle_path' in request:
          try:
            logger.debug('Attempting to remove lifecycle scripts at {0}'.format(request['lifecycle_path'].root_path))
            request['lifecycle_path'].remove_all()
          except Exception as e:
            logger.exception('Encountered an error whilst trying to clear out lifecycle scripts directory {0}: {1}'.format(request['lifecycle_path'].root_path, str(e)))

    def queue_status(self):
      return self.request_queue.queue_status()

<<<<<<< HEAD
    def ansible_process_worker(self, request_queue_service, send_pipe, name):
      logger.info('ansible_queue_worker init')

      request_queue = request_queue_service.get_lifecycle_request_queue(name)

      try:
        def process_lifecycle_request(request):
          try:
            if request is not None:
              # run the playbook and send the response to the pipe
              send_pipe.send(self.ansible_client.run_lifecycle_playbook(request))

              logger.info('Ansible worker finished for request {0}'.format(request['request_id']))
            else:
              logger.warn('Null lifecycle request from queue')
          except Exception as e:
            logger.error('Unexpected exception {0}'.format(e))
            traceback.print_exc(file=sys.stderr)
            # don't want the worker to die without knowing the cause, so catch all exceptions
            if request is not None:
              send_pipe.send(LifecycleExecution(request['request_id'], STATUS_FAILED, FailureDetails(FAILURE_CODE_INTERNAL_ERROR, "Unexpected exception: {0}".format(e)), {}))

        # make sure Ansible processes are acknowledged to avoid zombie processes
        signal(SIGCHLD, SIG_IGN)

        # continually read from the request queue and process Ansible lifecycle requests
        while(True):
          request_queue.process_lifecycle_request(process_lifecycle_request)

      finally:
        request_queue.close()
=======
    def ansible_process_worker(self, process_name, request_queue, send_pipe):
      logger.info('{0} initialised'.format(process_name))
      # make sure Ansible processes are acknowledged to avoid zombie processes
      signal(SIGCHLD, SIG_IGN)
      while(True):
        try:
          request = request_queue.next()
          if request is not None:
            send_pipe.send(self.ansible_client.run_lifecycle_playbook(request))

            logger.debug('Ansible worker finished for request {0}'.format(request))
        except Exception as e:
          logger.error('Unexpected exception {0}'.format(e))
          traceback.print_exc(file=sys.stderr)
          # don't want the worker to die without knowing the cause, so catch all exceptions
          if request is not None:
            send_pipe.send(LifecycleExecution(request['request_id'], STATUS_FAILED, FailureDetails(FAILURE_CODE_INTERNAL_ERROR, "Unexpected exception: {0}".format(e)), {}))
>>>>>>> da8c9529

    def sigint_handler(self, sig, frame):
      logger.debug('sigint_handler')
      self.shutdown()
      exit(0)

    def shutdown(self):
<<<<<<< HEAD
      logger.info('shutdown')

      self.active = False

      if self.request_queue_service is not None:
        self.request_queue_service.close()

      self.send_pipe.close()
=======
      if self.active:
        logger.debug('shutdown')

        self.active = False

        logger.info('Shutting down request queue')
        print('Shutting down request queue')
        self.request_queue.shutdown()
        logger.info('Shutting down response queue')
        print('Shutting down response queue')
        self.response_queue.shutdown()

        print('Shutting down process pool')
        if self.process_properties.use_process_pool:
          logger.debug("Terminating Ansible processes")
          print("Terminating Ansible processes")
          for p in self.pool:
            if p is not None and p.is_alive():
              logger.debug("Terminating Ansible Driver process {0}".format(p.name))
              p.terminate()
>>>>>>> da8c9529

    def to_lifecycle_execution(self, json):
      if json.get('failure_details', None) is not None:
        failure_details = FailureDetails(json['failure_details']['failure_code'], json['failure_details']['description'])
      else:
        failure_details = None
      return LifecycleExecution(json['request_id'], json['status'], failure_details, json['outputs'])


## Ansible Process Pools

class AnsibleProcess(Process):

    def __init__(self, ansible_processor, name, request_queue, ansible_client, response_queue, **kwargs):
      super(AnsibleProcess, self).__init__(daemon=False)
      self.name = name
      self.ansible_processor = ansible_processor
      self.request_queue = request_queue
      self.ansible_client = ansible_client
      self.response_queue = response_queue
      self.kwargs = kwargs

      logger.debug('Created worker process: {0}'.format(name))

    def sigint_handler(self, sig, frame):
      logger.debug('caught sigint in Ansible Process Worker {0}'.format(self.name))
      exit(0)

    def run(self):
      try:
        signal(SIGINT, self.sigint_handler)
        
        logger.info('Initialised worker process {0}'.format(self.name))
        while self.ansible_processor.active:
          request = self.request_queue.next()
          try:
            if request == SHUTDOWN_MESSAGE:
              break
            else:
              # clean up zombie processes (Ansible can leave these behind)
              for p in active_children():
                logger.debug("removed zombie process {0}".format(p.name))
              if request is not None:
                if request.get('logging_context', None) is not None:
                  logging_context.set_from_dict(request['logging_context'])

                try:
                  print('Ansible worker running request {0}'.format(request))
                  logger.debug('Ansible worker running request {0}'.format(request))
                  resp = self.ansible_client.run_lifecycle_playbook(request)
                  if resp is not None:
                    self.response_queue.put(resp)
                  else:
                    logger.warn("Empty response from Ansible worker for request {0}".format(request))
                finally:
                  logging_context.clear()
          except Exception as e:
            logger.exception('Unexpected exception {0}'.format(e))
            traceback.print_exc(file=sys.stderr)
            # don't want the worker to die without knowing the cause, so catch all exceptions
            if request is not None:
              self.response_queue.put(LifecycleExecution(request['request_id'], STATUS_FAILED, FailureDetails(FAILURE_CODE_INTERNAL_ERROR, "Unexpected exception: {0}".format(e)), {}))
          finally:
            self.request_queue.task_done()

            # clean up zombie processes (Ansible can leave these behind)
            for p in active_children():
              logger.debug("removed zombie process {0}".format(p.name))

        logger.debug('Worker process {0} finished'.format(self.name))
      except Exception as e:
        logger.exception('Unexpected exception {0}'.format(e))
        traceback.print_exc(file=sys.stderr)


## Threaded Ansible worker

class QueueThread(threading.Thread):

    def __init__(self, ansible_processor, ansible_client, send_pipe, process_properties, request_queue, counter):
      self.ansible_processor = ansible_processor
      self.ansible_client = ansible_client
      self.send_pipe = send_pipe
      self.process_properties = process_properties
      self.request_queue = request_queue
      self.counter = counter
      super().__init__(daemon = True)

    def run(self):
      while self.ansible_processor.active:
        try:
          request = self.request_queue.next()
          if request is not None:
            if request == SHUTDOWN_MESSAGE:
              self.request_queue.task_done()
              break
            elif self.counter.value() < self.process_properties.max_concurrent_ansible_processes:
              try:
                logger.debug('Got request from queue: {0}'.format(request))
                if(request == SHUTDOWN_MESSAGE):
                  self.request_queue.task_done()
                  break
                else:
                  self.counter.increment()

                  if self.process_properties.is_threaded:
                    worker = AnsibleWorkerThread(self.ansible_client, request, self.send_pipe)
                    worker.start()
                    logger.debug('Request processing started for request {0} with thread {1}'.format(request, worker.ident))
                  else:
                    logger.debug('Creating worker process')
                    worker = AnsibleWorkerProcess(self.ansible_client, request, self.send_pipe)
                    logger.debug('Created worker process')
                    worker.start()
                    logger.debug('Request processing started for request {0} with pid {1}'.format(request, worker.pid))
              finally:
                self.request_queue.task_done()
            else:
              self.request_queue.task_done()
              logger.debug('Max processes reached, re-queuing request {0}'.format(request))
              # this may increase the queue above the requested bounds but the increase will be bounded
              # by the max processes setting and not by the number of requests coming in
              # TODO will this put to back of queue?
              self.request_queue.put(request)
        except Exception as e:
          traceback.print_exc(file=sys.stdout)
          logger.error('Unexpected exception {0}'.format(e))

class AnsibleWorkerThread(threading.Thread):

    def __init__(self, ansible_client, request, send_pipe):
      self.ansible_client = ansible_client
      self.request = request
      self.send_pipe = send_pipe
      super().__init__(daemon = True)

    def run(self):
      try:
        if self.request is not None:
          if self.request.get('logging_context', None) is not None:
            logging_context.set_from_dict(self.request['logging_context'])

          resp = self.ansible_client.run_lifecycle_playbook(self.request)
          if resp is not None:
            logger.debug('Ansible worker finished for request {0} response {1}'.format(self.request, resp))
            self.send_pipe.send(resp)
          else:
            logger.warn("Empty response from Ansible worker for request {0}".format(self.request))
        else:
          pass
          # TODO
      except Exception as e:
        logger.error('Unexpected exception {0}'.format(e))
        traceback.print_exc(file=sys.stderr)
        # don't want the worker to die without knowing the cause, so catch all exceptions
        if self.request is not None:
          self.send_pipe.send(LifecycleExecution(self.request['request_id'], STATUS_FAILED, FailureDetails(FAILURE_CODE_INTERNAL_ERROR, "Unexpected exception: {0}".format(e)), {}))
      finally:
        logging_context.clear()


class AnsibleWorkerProcess(Process):

    def __init__(self, ansible_client, request, send_pipe):
      self.ansible_client = ansible_client
      self.request = request
      self.send_pipe = send_pipe
      super().__init__(daemon = False)

    def run(self):
      try:
        if self.request is not None:
          if self.request.get('logging_context', None) is not None:
            logging_context.set_from_dict(self.request['logging_context'])

          resp = self.ansible_client.run_lifecycle_playbook(self.request)
          if resp is not None:
            logger.debug('Ansible worker finished for request {0} response {1}'.format(self.request, resp))
            self.send_pipe.send(resp)
          else:
            logger.warn("Empty response from Ansible worker for request {0}".format(self.request))
        else:
          pass
      except Exception as e:
        logger.error('Unexpected exception {0}'.format(e))
        traceback.print_exc(file=sys.stderr)
        # don't want the worker to die without knowing the cause, so catch all exceptions
        if self.request is not None:
          self.send_pipe.send(LifecycleExecution(self.request['request_id'], STATUS_FAILED, FailureDetails(FAILURE_CODE_INTERNAL_ERROR, "Unexpected exception: {0}".format(e)), {}))
      finally:
        logging_context.clear()


## Ansible response handling thread

class ResponsesThread(threading.Thread):

    def __init__(self, ansible_processor_service, response_queue):
      self.ansible_processor_service = ansible_processor_service
      self.response_queue = response_queue
      super().__init__(daemon = True)

    def run(self):
      while self.ansible_processor_service.active:
        try:
          result = self.response_queue.next()
          self.ansible_processor_service.ansible_process_done()

          if result is not None:
            logger.debug('Responses thread received {0}'.format(result))
            self.ansible_processor_service.messaging_service.send_lifecycle_execution(result)
          else:
            # nothing to do
            pass
        except EOFError as error:
          # nothing to do - ignore
          pass
        finally:
          self.response_queue.task_done()


class Counter(object):
    def __init__(self, value=0):
        # RawValue because we don't need it to create a Lock:
        self.val = RawValue('i', value)
        self.lock = Lock()

    def increment(self):
        with self.lock:
            self.val.value += 1

    def decrement(self):
        with self.lock:
            self.val.value -= 1

    def value(self):
        with self.lock:
            return self.val.value<|MERGE_RESOLUTION|>--- conflicted
+++ resolved
@@ -38,57 +38,38 @@
         self.is_threaded = False
 
 class AnsibleProcessorService(Service, AnsibleProcessorCapability):
-<<<<<<< HEAD
     def __init__(self, configuration, ansible_client, **kwargs):
         if 'messaging_service' not in kwargs:
             raise ValueError('messaging_service argument not provided')
         if 'request_queue_service' not in kwargs:
             raise ValueError('request_queue_service argument not provided')
 
-=======
-    def __init__(self, configuration, request_queue, response_queue, ansible_client, **kwargs):
-        if 'messaging_service' not in kwargs:
-            raise ValueError('messaging_service argument not provided')
         self.active = False
->>>>>>> da8c9529
+
         self.messaging_service = kwargs.get('messaging_service')
-        self.queue_thread = None
         self.process_properties = configuration.property_groups.get_property_group(ProcessProperties)
 
         # lifecycle requests are placed on this queue
         self.request_queue_service = kwargs.get('request_queue_service')
 
-        self.response_queue = response_queue
         self.ansible_client = ansible_client
         self.counter = Counter()
 
         # gracefully deal with SIGINT
         signal(SIGINT, self.sigint_handler)
 
+        # a pool of (Ansible) processes reads from the request_queue
+        # we don't using a multiprocessing.Pool here because it uses daemon processes which cannot
+        # create sub-processes (and Ansible requires this)
+        self.pool = [None] * self.process_properties.process_pool_size
+        for i in range(self.process_properties.process_pool_size):
+          self.pool[i] = AnsibleProcess(self, 'AnsiblePoolProcess{0}'.format(i), self.request_queue_service, self.ansible_client, self.messaging_service)
+          self.pool[i].daemon = False
+
         self.active = True
 
-        if self.process_properties.use_process_pool:
-          # a pool of (Ansible) processes reads from the request_queue
-          # we don't using a multiprocessing.Pool here because it uses daemon processes which cannot
-          # create sub-processes (and Ansible requires this)
-          self.pool = [None] * self.process_properties.process_pool_size
-          for i in range(self.process_properties.process_pool_size):
-<<<<<<< HEAD
-            self.pool[i] = Process(target=self.ansible_process_worker, args=(self.request_queue_service, self.send_pipe, str(i), ))
-=======
-            self.pool[i] = AnsibleProcess(self, 'AnsiblePoolProcess{0}'.format(i), self.request_queue, self.ansible_client, self.response_queue)
-            self.pool[i].daemon = False
->>>>>>> da8c9529
-            self.pool[i].start()
-        else:
-          self.queue_thread = QueueThread(self, self.ansible_client, self.send_pipe, self.process_properties, self.request_queue_service, self.counter)
-          if self.queue_thread is not None:
-            self.queue_thread.start()
-
-        # Ansible process reponse thread listens for messages on the recv_pipe sends the response to Kafka
-        self.responses_thread = ResponsesThread(self, self.response_queue)
-
-        self.responses_thread.start()
+        for i in range(self.process_properties.process_pool_size):
+          self.pool[i].start()
 
     def ansible_process_done(self):
       self.counter.decrement()
@@ -117,12 +98,8 @@
 
         logger.debug('request_queue.size {0} max_queue_size {1}'.format(self.request_queue.size(), self.process_properties.max_queue_size))
         if self.active == True:
-          if self.request_queue.size() >= self.process_properties.max_queue_size:
-            self.messaging_service.send_lifecycle_execution(LifecycleExecution(request['request_id'], STATUS_FAILED, FailureDetails(FAILURE_CODE_INSUFFICIENT_CAPACITY, "Request cannot be handled, driver is overloaded"), {}))
-          else:
-            logger.debug('Adding request {0} to queue'.format(self.request_without_dl_properties(request)))
-            self.request_queue.put(request)
-            accepted = True
+          self.messaging_service.send_lifecycle_execution(LifecycleExecution(request['request_id'], STATUS_FAILED, FailureDetails(FAILURE_CODE_INSUFFICIENT_CAPACITY, "Request cannot be handled, driver is overloaded"), {}))
+          accepted = True
         else:
           # inactive, just return a standard response
           self.messaging_service.send_lifecycle_execution(LifecycleExecution(request['request_id'], STATUS_FAILED, FailureDetails(FAILURE_CODE_INSUFFICIENT_CAPACITY, "Driver is inactive"), {}))
@@ -137,20 +114,78 @@
     def queue_status(self):
       return self.request_queue.queue_status()
 
-<<<<<<< HEAD
-    def ansible_process_worker(self, request_queue_service, send_pipe, name):
-      logger.info('ansible_queue_worker init')
-
-      request_queue = request_queue_service.get_lifecycle_request_queue(name)
-
+    def sigint_handler(self, sig, frame):
+      logger.debug('sigint_handler')
+      self.shutdown()
+      exit(0)
+
+    def shutdown(self):
+      logger.info('Shutting down...')
+
+      if self.active:
+        self.active = False
+
+        if self.request_queue_service is not None:
+          self.request_queue_service.close()
+
+        logger.debug('Shutting down process pool')
+        if self.process_properties.use_process_pool:
+          logger.debug("Terminating Ansible processes")
+          for p in self.pool:
+            if p is not None and p.is_alive():
+              logger.debug("Terminating Ansible Driver process {0}".format(p.name))
+              p.terminate()
+
+    def to_lifecycle_execution(self, json):
+      if json.get('failure_details', None) is not None:
+        failure_details = FailureDetails(json['failure_details']['failure_code'], json['failure_details']['description'])
+      else:
+        failure_details = None
+      return LifecycleExecution(json['request_id'], json['status'], failure_details, json['outputs'])
+
+
+## Ansible Process Pools
+
+class AnsibleProcess(Process):
+
+    def __init__(self, ansible_processor, name, request_queue_service, ansible_client, messaging_service, **kwargs):
+      super(AnsibleProcess, self).__init__(daemon=False)
+      self.name = name
+      self.ansible_processor = ansible_processor
+      self.request_queue_service = request_queue_service
+      self.messaging_service = messaging_service
+      self.ansible_client = ansible_client
+      self.kwargs = kwargs
+      self.request_queue = request_queue_service.get_lifecycle_request_queue(name)
+
+      logger.debug('Created worker process: {0}'.format(name))
+
+    def sigint_handler(self, sig, frame):
+      logger.debug('caught sigint in Ansible Process Worker {0}'.format(self.name))
+      exit(0)
+
+    def run(self):
       try:
+        signal(SIGINT, self.sigint_handler)
+
+        logger.info('Initialised worker process {0}'.format(self.name))
+
         def process_lifecycle_request(request):
           try:
             if request is not None:
+              if request.get('logging_context', None) is not None:
+                  logging_context.set_from_dict(request['logging_context'])
+
+              logger.info('Ansible worker running request {0}'.format(request))
+
               # run the playbook and send the response to the pipe
-              send_pipe.send(self.ansible_client.run_lifecycle_playbook(request))
-
-              logger.info('Ansible worker finished for request {0}'.format(request['request_id']))
+              result = self.ansible_client.run_lifecycle_playbook(request)
+              if result is not None:
+                self.messaging_service.send_lifecycle_execution(result)
+              else:
+                logger.warn("Empty response from Ansible worker for request {0}".format(request))
+
+              logger.info('Ansible worker finished for request {0}'.format(request))
             else:
               logger.warn('Null lifecycle request from queue')
           except Exception as e:
@@ -158,293 +193,21 @@
             traceback.print_exc(file=sys.stderr)
             # don't want the worker to die without knowing the cause, so catch all exceptions
             if request is not None:
-              send_pipe.send(LifecycleExecution(request['request_id'], STATUS_FAILED, FailureDetails(FAILURE_CODE_INTERNAL_ERROR, "Unexpected exception: {0}".format(e)), {}))
-
-        # make sure Ansible processes are acknowledged to avoid zombie processes
-        signal(SIGCHLD, SIG_IGN)
-
-        # continually read from the request queue and process Ansible lifecycle requests
-        while(True):
-          request_queue.process_lifecycle_request(process_lifecycle_request)
-
-      finally:
-        request_queue.close()
-=======
-    def ansible_process_worker(self, process_name, request_queue, send_pipe):
-      logger.info('{0} initialised'.format(process_name))
-      # make sure Ansible processes are acknowledged to avoid zombie processes
-      signal(SIGCHLD, SIG_IGN)
-      while(True):
-        try:
-          request = request_queue.next()
-          if request is not None:
-            send_pipe.send(self.ansible_client.run_lifecycle_playbook(request))
-
-            logger.debug('Ansible worker finished for request {0}'.format(request))
-        except Exception as e:
-          logger.error('Unexpected exception {0}'.format(e))
-          traceback.print_exc(file=sys.stderr)
-          # don't want the worker to die without knowing the cause, so catch all exceptions
-          if request is not None:
-            send_pipe.send(LifecycleExecution(request['request_id'], STATUS_FAILED, FailureDetails(FAILURE_CODE_INTERNAL_ERROR, "Unexpected exception: {0}".format(e)), {}))
->>>>>>> da8c9529
-
-    def sigint_handler(self, sig, frame):
-      logger.debug('sigint_handler')
-      self.shutdown()
-      exit(0)
-
-    def shutdown(self):
-<<<<<<< HEAD
-      logger.info('shutdown')
-
-      self.active = False
-
-      if self.request_queue_service is not None:
-        self.request_queue_service.close()
-
-      self.send_pipe.close()
-=======
-      if self.active:
-        logger.debug('shutdown')
-
-        self.active = False
-
-        logger.info('Shutting down request queue')
-        print('Shutting down request queue')
-        self.request_queue.shutdown()
-        logger.info('Shutting down response queue')
-        print('Shutting down response queue')
-        self.response_queue.shutdown()
-
-        print('Shutting down process pool')
-        if self.process_properties.use_process_pool:
-          logger.debug("Terminating Ansible processes")
-          print("Terminating Ansible processes")
-          for p in self.pool:
-            if p is not None and p.is_alive():
-              logger.debug("Terminating Ansible Driver process {0}".format(p.name))
-              p.terminate()
->>>>>>> da8c9529
-
-    def to_lifecycle_execution(self, json):
-      if json.get('failure_details', None) is not None:
-        failure_details = FailureDetails(json['failure_details']['failure_code'], json['failure_details']['description'])
-      else:
-        failure_details = None
-      return LifecycleExecution(json['request_id'], json['status'], failure_details, json['outputs'])
-
-
-## Ansible Process Pools
-
-class AnsibleProcess(Process):
-
-    def __init__(self, ansible_processor, name, request_queue, ansible_client, response_queue, **kwargs):
-      super(AnsibleProcess, self).__init__(daemon=False)
-      self.name = name
-      self.ansible_processor = ansible_processor
-      self.request_queue = request_queue
-      self.ansible_client = ansible_client
-      self.response_queue = response_queue
-      self.kwargs = kwargs
-
-      logger.debug('Created worker process: {0}'.format(name))
-
-    def sigint_handler(self, sig, frame):
-      logger.debug('caught sigint in Ansible Process Worker {0}'.format(self.name))
-      exit(0)
-
-    def run(self):
-      try:
-        signal(SIGINT, self.sigint_handler)
-        
-        logger.info('Initialised worker process {0}'.format(self.name))
-        while self.ansible_processor.active:
-          request = self.request_queue.next()
-          try:
-            if request == SHUTDOWN_MESSAGE:
-              break
-            else:
-              # clean up zombie processes (Ansible can leave these behind)
-              for p in active_children():
-                logger.debug("removed zombie process {0}".format(p.name))
-              if request is not None:
-                if request.get('logging_context', None) is not None:
-                  logging_context.set_from_dict(request['logging_context'])
-
-                try:
-                  print('Ansible worker running request {0}'.format(request))
-                  logger.debug('Ansible worker running request {0}'.format(request))
-                  resp = self.ansible_client.run_lifecycle_playbook(request)
-                  if resp is not None:
-                    self.response_queue.put(resp)
-                  else:
-                    logger.warn("Empty response from Ansible worker for request {0}".format(request))
-                finally:
-                  logging_context.clear()
-          except Exception as e:
-            logger.exception('Unexpected exception {0}'.format(e))
-            traceback.print_exc(file=sys.stderr)
-            # don't want the worker to die without knowing the cause, so catch all exceptions
-            if request is not None:
-              self.response_queue.put(LifecycleExecution(request['request_id'], STATUS_FAILED, FailureDetails(FAILURE_CODE_INTERNAL_ERROR, "Unexpected exception: {0}".format(e)), {}))
+              self.messaging_service.send_lifecycle_execution(LifecycleExecution(request['request_id'], STATUS_FAILED, FailureDetails(FAILURE_CODE_INTERNAL_ERROR, "Unexpected exception: {0}".format(e)), {}))
           finally:
-            self.request_queue.task_done()
-
             # clean up zombie processes (Ansible can leave these behind)
             for p in active_children():
               logger.debug("removed zombie process {0}".format(p.name))
 
-        logger.debug('Worker process {0} finished'.format(self.name))
-      except Exception as e:
-        logger.exception('Unexpected exception {0}'.format(e))
-        traceback.print_exc(file=sys.stderr)
-
-
-## Threaded Ansible worker
-
-class QueueThread(threading.Thread):
-
-    def __init__(self, ansible_processor, ansible_client, send_pipe, process_properties, request_queue, counter):
-      self.ansible_processor = ansible_processor
-      self.ansible_client = ansible_client
-      self.send_pipe = send_pipe
-      self.process_properties = process_properties
-      self.request_queue = request_queue
-      self.counter = counter
-      super().__init__(daemon = True)
-
-    def run(self):
-      while self.ansible_processor.active:
-        try:
-          request = self.request_queue.next()
-          if request is not None:
-            if request == SHUTDOWN_MESSAGE:
-              self.request_queue.task_done()
-              break
-            elif self.counter.value() < self.process_properties.max_concurrent_ansible_processes:
-              try:
-                logger.debug('Got request from queue: {0}'.format(request))
-                if(request == SHUTDOWN_MESSAGE):
-                  self.request_queue.task_done()
-                  break
-                else:
-                  self.counter.increment()
-
-                  if self.process_properties.is_threaded:
-                    worker = AnsibleWorkerThread(self.ansible_client, request, self.send_pipe)
-                    worker.start()
-                    logger.debug('Request processing started for request {0} with thread {1}'.format(request, worker.ident))
-                  else:
-                    logger.debug('Creating worker process')
-                    worker = AnsibleWorkerProcess(self.ansible_client, request, self.send_pipe)
-                    logger.debug('Created worker process')
-                    worker.start()
-                    logger.debug('Request processing started for request {0} with pid {1}'.format(request, worker.pid))
-              finally:
-                self.request_queue.task_done()
-            else:
-              self.request_queue.task_done()
-              logger.debug('Max processes reached, re-queuing request {0}'.format(request))
-              # this may increase the queue above the requested bounds but the increase will be bounded
-              # by the max processes setting and not by the number of requests coming in
-              # TODO will this put to back of queue?
-              self.request_queue.put(request)
-        except Exception as e:
-          traceback.print_exc(file=sys.stdout)
-          logger.error('Unexpected exception {0}'.format(e))
-
-class AnsibleWorkerThread(threading.Thread):
-
-    def __init__(self, ansible_client, request, send_pipe):
-      self.ansible_client = ansible_client
-      self.request = request
-      self.send_pipe = send_pipe
-      super().__init__(daemon = True)
-
-    def run(self):
-      try:
-        if self.request is not None:
-          if self.request.get('logging_context', None) is not None:
-            logging_context.set_from_dict(self.request['logging_context'])
-
-          resp = self.ansible_client.run_lifecycle_playbook(self.request)
-          if resp is not None:
-            logger.debug('Ansible worker finished for request {0} response {1}'.format(self.request, resp))
-            self.send_pipe.send(resp)
-          else:
-            logger.warn("Empty response from Ansible worker for request {0}".format(self.request))
-        else:
-          pass
-          # TODO
-      except Exception as e:
-        logger.error('Unexpected exception {0}'.format(e))
-        traceback.print_exc(file=sys.stderr)
-        # don't want the worker to die without knowing the cause, so catch all exceptions
-        if self.request is not None:
-          self.send_pipe.send(LifecycleExecution(self.request['request_id'], STATUS_FAILED, FailureDetails(FAILURE_CODE_INTERNAL_ERROR, "Unexpected exception: {0}".format(e)), {}))
+        # make sure Ansible processes are acknowledged to avoid zombie processes
+        signal(SIGCHLD, SIG_IGN)
+
+        # continually read from the request queue and process Ansible lifecycle requests
+        while(True):
+          self.request_queue.process_lifecycle_request(process_lifecycle_request)
+
       finally:
-        logging_context.clear()
-
-
-class AnsibleWorkerProcess(Process):
-
-    def __init__(self, ansible_client, request, send_pipe):
-      self.ansible_client = ansible_client
-      self.request = request
-      self.send_pipe = send_pipe
-      super().__init__(daemon = False)
-
-    def run(self):
-      try:
-        if self.request is not None:
-          if self.request.get('logging_context', None) is not None:
-            logging_context.set_from_dict(self.request['logging_context'])
-
-          resp = self.ansible_client.run_lifecycle_playbook(self.request)
-          if resp is not None:
-            logger.debug('Ansible worker finished for request {0} response {1}'.format(self.request, resp))
-            self.send_pipe.send(resp)
-          else:
-            logger.warn("Empty response from Ansible worker for request {0}".format(self.request))
-        else:
-          pass
-      except Exception as e:
-        logger.error('Unexpected exception {0}'.format(e))
-        traceback.print_exc(file=sys.stderr)
-        # don't want the worker to die without knowing the cause, so catch all exceptions
-        if self.request is not None:
-          self.send_pipe.send(LifecycleExecution(self.request['request_id'], STATUS_FAILED, FailureDetails(FAILURE_CODE_INTERNAL_ERROR, "Unexpected exception: {0}".format(e)), {}))
-      finally:
-        logging_context.clear()
-
-
-## Ansible response handling thread
-
-class ResponsesThread(threading.Thread):
-
-    def __init__(self, ansible_processor_service, response_queue):
-      self.ansible_processor_service = ansible_processor_service
-      self.response_queue = response_queue
-      super().__init__(daemon = True)
-
-    def run(self):
-      while self.ansible_processor_service.active:
-        try:
-          result = self.response_queue.next()
-          self.ansible_processor_service.ansible_process_done()
-
-          if result is not None:
-            logger.debug('Responses thread received {0}'.format(result))
-            self.ansible_processor_service.messaging_service.send_lifecycle_execution(result)
-          else:
-            # nothing to do
-            pass
-        except EOFError as error:
-          # nothing to do - ignore
-          pass
-        finally:
-          self.response_queue.task_done()
+        self.request_queue.close()
 
 
 class Counter(object):
