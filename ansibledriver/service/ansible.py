--- conflicted
+++ resolved
@@ -129,10 +129,7 @@
         if(os.path.exists(playbook_path)):
           # always retry on unreachable
           num_retries = self.ansible_properties.max_unreachable_retries
-<<<<<<< HEAD
-=======
           # num_retries = 1
->>>>>>> cf49d9c1
 
           for i in range(0, num_retries):
             ret = self.run_playbook(request_id, connection_type, inventory_path, playbook_path, lifecycle, all_properties)
