--- conflicted
+++ resolved
@@ -511,13 +511,8 @@
         for prop in props:
             for key, value in prop.items():
                 if key.startswith(self.ansible_properties.output_prop_prefix):
-<<<<<<< HEAD
                     output_facts = { key[len(self.ansible_properties.output_prop_prefix):]: value }
                     logger.debug('output props = {0}'.format(output_facts))
-=======
-                    output_facts = { key[8:]:value }
-                    logger.info('output props = {0}'.format(output_facts))
->>>>>>> 8d44cc11
                     self.properties.update(output_facts)
                 elif key == 'associated_topology':
                     try:
