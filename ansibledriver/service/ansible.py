import json
import logging
import time
import os
import tempfile
from datetime import datetime
from tempfile import NamedTemporaryFile
from collections import namedtuple
from ansible.parsing.dataloader import DataLoader
from ansible.vars.manager import VariableManager
from ansible.inventory.manager import InventoryManager
from ansible.executor.playbook_executor import PlaybookExecutor
from ansible.plugins.callback import CallbackBase
from ansible.plugins.callback.json import CallbackModule
from ansible.plugins.loader import connection_loader
from ansible.inventory.host import Host
from jinja2 import Environment, FileSystemLoader
from ignition.model.lifecycle import LifecycleExecution, STATUS_COMPLETE, STATUS_FAILED, STATUS_IN_PROGRESS
from ignition.model.failure import FailureDetails, FAILURE_CODE_INFRASTRUCTURE_ERROR, FAILURE_CODE_INTERNAL_ERROR, FAILURE_CODE_RESOURCE_NOT_FOUND
from ignition.service.config import ConfigurationPropertiesGroup
from ignition.utils.propvaluemap import PropValueMap
from ansibledriver.model.kubeconfig import KubeConfig

INVENTORY = "inventory"
INVENTORY_K8S = "inventory.k8s"

logger = logging.getLogger(__name__)

class AnsibleProperties(ConfigurationPropertiesGroup):
    def __init__(self):
        super().__init__('ansible')
        # apply defaults (correct settings will be picked up from config file or environment variables)
        self.unreachable_sleep_seconds = 5 # in seconds
        self.max_unreachable_retries = 1000
        self.output_prop_prefix = 'output__'
        self.tmp_dir = '.'

class AnsibleClient():
  def __init__(self, configuration):
    self.ansible_properties = configuration.property_groups.get_property_group(AnsibleProperties)

  # create a kubeconfig file based on the deployment location that can be consumed by the Python Kubernetes library
  def create_kube_config(self, deployment_location):
    return KubeConfig(deployment_location, self.ansible_properties).write()

  def run_playbook(self, request_id, connection_type, inventory_path, playbook_path, lifecycle, all_properties):
    print('run_playbook')
    Options = namedtuple('Options', ['connection',
                                     'forks',
                                     'become',
                                     'become_method',
                                     'become_user',
                                     'listhosts',
                                     'listtasks',
                                     'listtags',
                                     'syntax',
                                     'module_path',
                                     'check',
                                     'diff'])
    # initialize needed objects
    loader = DataLoader()
    options = Options(connection=connection_type,
                      listhosts=None,
                      listtasks=None,
                      listtags=None,
                      syntax=None,
                      module_path=None,
                      become=None,
                      become_method='sudo',
                      become_user='root',
                      check=False,
                      diff=False,
                      forks=20)
    passwords = {'become_pass': ''}

    # create inventory and pass to var manager
    inventory = InventoryManager(loader=loader, sources=inventory_path)
    variable_manager = VariableManager(loader=loader, inventory=inventory)
    variable_manager.extra_vars = all_properties
    # Setup playbook executor, but don't run until run() called
    pbex = PlaybookExecutor(
        playbooks=[playbook_path],
        inventory=inventory,
        variable_manager=variable_manager,
        loader=loader,
        options=options,
        passwords=passwords
    )

    callback = ResultCallback(self.ansible_properties, request_id, lifecycle)
    pbex._tqm._stdout_callback = callback
<<<<<<< HEAD
    logger.info("Running playbook {0} with properties {1}, system_properties {2}".format(playbook_path, all_properties['properties'].get_safelog_props(), all_properties['system_properties'].get_safelog_props()))
=======
    logger.debug("Running playbook {0} with properties {1}".format(playbook_path, all_properties))
>>>>>>> da8c9529
    pbex.run()
    logger.debug("Playbook finished {0}".format(playbook_path))

    return callback

  def run_lifecycle_playbook(self, request):
    lifecycle_path = request['lifecycle_path']
    key_property_processor = None
    try:
<<<<<<< HEAD
      config_path = lifecycle_path.get_directory_tree('config')
      scripts_path = lifecycle_path.get_directory_tree('scripts')

      playbook_path = get_lifecycle_playbook_path(scripts_path, lifecycle)
      if playbook_path is not None:
        if deployment_location['type'] == 'Kubernetes':
          dl_properties['kubeconfig_path'] = self.create_kube_config(deployment_location)
          connection_type = "k8s"
          inventory_path = config_path.get_file_path(INVENTORY_K8S)
        else:
          connection_type = "ssh"
          inventory_path = config_path.get_file_path(INVENTORY)

        # process key properties by writing them out to a temporary file and adding an
        # entry to the property dictionary that maps the "[key_name].path" to the key file path
        key_property_processor.process_key_properties()

        logger.debug('config_path = ' + config_path.get_path())
        logger.debug('lifecycle_path = ' + scripts_path.get_path())
        logger.debug("playbook_path=" + playbook_path)
        logger.debug("inventory_path=" + inventory_path)

        all_properties = {
          'properties': properties,
          'system_properties': system_properties,
          'dl_properties': dl_properties
        }

        process_templates(config_path, all_properties)

        if(os.path.exists(playbook_path)):
          # always retry on unreachable
          num_retries = self.ansible_properties.max_unreachable_retries

          for i in range(0, num_retries):
            logger.info("Running Ansible playbook, iteration {0}".format(str(i)))

            ret = self.run_playbook(request_id, connection_type, inventory_path, playbook_path, lifecycle, all_properties)
            if not ret.host_unreachable:
              break
=======
      request_id = request['request_id']
      lifecycle = request['lifecycle_name']
      properties = request['properties']
      system_properties = request['system_properties']
      deployment_location = request['deployment_location']
      if not isinstance(deployment_location, dict):
        return LifecycleExecution(request_id, STATUS_FAILED, FailureDetails(FAILURE_CODE_INTERNAL_ERROR, "Deployment Location must be an object"), {})
      dl_properties = PropValueMap(deployment_location.get('properties', {}))
>>>>>>> da8c9529

      key_property_processor = KeyPropertyProcessor(properties, system_properties, dl_properties)

      try:
        config_path = lifecycle_path.get_directory_tree('config')
        scripts_path = lifecycle_path.get_directory_tree('scripts')

        playbook_path = get_lifecycle_playbook_path(scripts_path, lifecycle)
        if playbook_path is not None:
          if deployment_location['type'] == 'Kubernetes':
            dl_properties['kubeconfig_path'] = self.create_kube_config(deployment_location)
            connection_type = "k8s"
            inventory_path = config_path.get_file_path(INVENTORY_K8S)
          else:
            connection_type = "ssh"
            inventory_path = config_path.get_file_path(INVENTORY)

          # process key properties by writing them out to a temporary file and adding an
          # entry to the property dictionary that maps the "[key_name]_path" to the key file path
          key_property_processor.process_key_properties()

          logger.debug('config_path = ' + config_path.get_path())
          logger.debug('lifecycle_path = ' + scripts_path.get_path())
          logger.debug("playbook_path=" + playbook_path)
          logger.debug("inventory_path=" + inventory_path)

          all_properties = {
            'properties': properties,
            'system_properties': system_properties,
            'dl_properties': dl_properties
          }
          logger.debug('properties={0}'.format(properties))
          process_templates(config_path, all_properties)

          if(os.path.exists(playbook_path)):
            # always retry on unreachable
            num_retries = self.ansible_properties.max_unreachable_retries

            for i in range(0, num_retries):
              if i>0:
                logger.debug('Playbook {0}, unreachable retry attempt {1}/{2}'.format(playbook_path, i+1, num_retries))
              start_time = datetime.now()
              ret = self.run_playbook(request_id, connection_type, inventory_path, playbook_path, lifecycle, all_properties)
              if not ret.host_unreachable:
                break
              end_time = datetime.now()
              if self.ansible_properties.unreachable_sleep_seconds > 0:
                # Factor in that the playbook may have taken some time to determine is was unreachable
                # by using the unreachable_sleep_seconds value as a minimum amount of time for the delay 
                delta = end_time - start_time
                retry_seconds = max(0, self.ansible_properties.unreachable_sleep_seconds-int(delta.total_seconds()))
                time.sleep(retry_seconds)
              

            return ret.get_result()
          else:
            msg = "No playbook to run at {0} for lifecycle {1} for request {2}".format(playbook_path, lifecycle, request_id)
            logger.debug(msg)
            return LifecycleExecution(request_id, STATUS_FAILED, FailureDetails(FAILURE_CODE_INTERNAL_ERROR, msg), {})
        else:
          msg = "No playbook to run for lifecycle {0} for request {1} {2}".format(lifecycle, request_id, scripts_path.get_path())
          logger.error(msg)
          return LifecycleExecution(request_id, STATUS_FAILED, FailureDetails(FAILURE_CODE_INTERNAL_ERROR, msg), {})
      except InvalidRequestException as ire:
        return LifecycleExecution(request_id, STATUS_FAILED, FailureDetails(FAILURE_CODE_INTERNAL_ERROR, ire.msg), {})
      except Exception as e:
        logger.exception("Unexpected exception running playbook")
        return LifecycleExecution(request_id, STATUS_FAILED, FailureDetails(FAILURE_CODE_INTERNAL_ERROR, "Unexpected exception: {0}".format(e)), {})
    finally:
      if key_property_processor is not None:
        key_property_processor.clear_key_files()
      keep_scripts = request.get('keep_scripts', False)
      if not keep_scripts:
        try:
          logger.debug('Attempting to remove lifecycle scripts at {0}'.format(lifecycle_path.root_path))
          lifecycle_path.remove_all()
        except Exception as e:
          logger.exception('Encountered an error whilst trying to clear out lifecycle scripts directory {0}: {1}'.format(lifecycle_path.root_path, str(e)))

class ResultCallback(CallbackBase):
    """A sample callback plugin used for performing an action as results come in

    If you want to collect all results into a single object for processing at
    the end of the execution, look into utilizing the ``json`` callback plugin
    or writing your own custom callback plugin
    """
    def __init__(self, ansible_properties, request_id, lifecycle, display=None):
        super(ResultCallback, self).__init__(display)
        self.ansible_properties = ansible_properties
        self.request_id = request_id
        self.facts = {}
        self.results = []
        self.lifecycle = lifecycle

        self.playbook_failed = False

        self.host_unreachable = False
        self.host_failed = False
        self.host_unreachable_log = []
        self.host_failed_log = []

        self.resource_id = None
        self.properties = {}
        self.internal_properties = {}
        self.internal_resource_instances = []
        self.failure_code = ''
        self.failure_reason = ''

    def _new_play(self, play):
        return {
            'play': {
                'name': play.name,
                'id': str(play._uuid)
            },
            'tasks': []
        }

    def _new_task(self, task):
        return {
            'task': {
                'name': task.name,
                'id': str(task._uuid)
            },
            'hosts': {}
        }

    def v2_playbook_on_play_start(self, play):
        logger.debug('v2_playbook_on_play_start ok {0}'.format(play))
        self.results.append(self._new_play(play))

    def v2_playbook_on_task_start(self, task, is_conditional):
        logger.debug('v2_playbook_on_task_start ok {0} {1}'.format(task, is_conditional))

    def v2_playbook_on_handler_task_start(self, task):
        logger.debug('v2_playbook_on_handler_task_start ok {0}'.format(task))

    def v2_playbook_on_stats(self, stats):
        """Display info about playbook statistics"""

        hosts = sorted(stats.processed.keys())

        summary = {}
        for h in hosts:
            s = stats.summarize(h)
            summary[h] = s

        output = {
            'plays': self.results,
            'stats': summary
        }

        logger.debug('v2_playbook_on_stats {0}'.format(json.dumps(output, indent=4, sort_keys=True)))

    def v2_playbook_on_no_hosts_matched(self):
        logger.debug('v2_playbook_on_no_hosts_matched')

    def v2_runner_on_unreachable(self, result, ignore_errors=False):
        """
        ansible task failed as host was unreachable
        """
        logger.debug('v2_runner_on_unreachable {0}'.format(result))
        self.__handle_unreachable(result)
        logger.error('task: \'' + self.failed_task + '\' UNREACHABLE: ' + ' ansible playbook task ' + self.failed_task + ' host unreachable: ' + str(self.host_unreachable_log))

    def v2_playbook_on_vars_prompt(self, varname, private=True, prompt=None, encrypt=None, confirm=False, salt_size=None, salt=None, default=None, unsafe=None):
        logger.debug('v2_playbook_on_vars_prompt {0}'.format(varname))

    def v2_runner_item_on_ok(self, result):
        logger.debug('v2_runner_item_on_ok {0}'.format(result))

    def v2_runner_item_on_failed(self, result):
        logger.debug('v2_runner_item_on_failed {0}'.format(result))

    def v2_runner_item_on_skipped(self, result):
        logger.debug('v2_runner_item_on_skipped {0}'.format(result))

    def runner_on_no_hosts(self):
        logger.debug('runner_on_no_hosts')

    def v2_runner_retry(self, result):
        logger.debug('v2_runner_retry {0}'.format(result))

    def v2_runner_on_start(self, host, task):
        logger.debug('v2_runner_on_start {0} {1}'.format(host, task))

    def runner_on_failed(self, host, res, ignore_errors=False):
        logger.debug('runner_on_failed {0} {1}'.format(host, res))

    def __handle_unreachable(self, result):
        # TODO do not overwrite if already set
        self.failed_task = result._task.get_name()
        self.host_unreachable_log.append(dict(task=self.failed_task, result=result._result))
        self.host_unreachable = True
        self.failure_reason = 'Resource unreachable (task ' + str(self.failed_task) + ' failed: ' + str(result._result) + ')'
        self.failure_details = FailureDetails(FAILURE_CODE_RESOURCE_NOT_FOUND, self.failure_reason)
        self.playbook_failed = True

    def v2_runner_on_failed(self, result, *args, **kwargs):
        """
        ansible task failed
        """
        logger.debug("v2_runner_on_failed {0}".format(result))
        self.failed_task = result._task.get_name()
        if 'msg' in result._result and 'Timeout' in result._result['msg'] and 'waiting for privilege escalation prompt' in result._result['msg']:
            logger.debug('Failure to be treated as unreachable:  task ' + str(self.failed_task) + ' failed: ' + str(result._result))
            self.__handle_unreachable(result)
        elif 'module_stderr' in result._result and result._result['module_stderr'].startswith('ssh:') and 'Host is unreachable' in result._result['module_stderr']:
            logger.debug('Failure to be treated as unreachable: task ' + str(self.failed_task) + ' failed: ' + str(result._result))
            self.__handle_unreachable(result)
        else:
          self.host_failed = True
          self.failure_reason = 'task ' + str(self.failed_task) + ' failed: ' + str(result._result)
          self.host_failed_log.append(dict(task=self.failed_task, result=result._result))
          self.failure_details = FailureDetails(FAILURE_CODE_INFRASTRUCTURE_ERROR, self.failure_reason)
          self.playbook_failed = True

    def v2_runner_on_skipped(self, result):
        logger.debug('v2_runner_on_skipped {0}'.format(result))

    def runner_on_ok(self, host, res):
        self._display.display('runner_on_ok {0} {1}'.format(host, res))
        logger.debug('runner_on_ok {0} {1}'.format(host, res))

    def v2_runner_on_ok(self, result, *args, **kwargs):
        """Print a json representation of the result

        This method could store the result in an instance attribute for retrieval later
        """
        logger.debug('v2_runner_on_ok {0}'.format(result))

        if 'results' in result._result.keys():
            self.facts = result._result['results']
        else:
            self.facts = result._result

        if 'ansible_facts' in self.facts:
            props = self.facts['ansible_facts']

            props = { key[8:]:value for key, value in props.items() if key.startswith(self.ansible_properties.output_prop_prefix) }

            logger.debug('output props = {0}'.format(props))

            self.properties.update(props)

    def get_result(self):
      if self.playbook_failed:
        return LifecycleExecution(self.request_id, STATUS_FAILED, self.failure_details, self.properties)
      else:
        return LifecycleExecution(self.request_id, STATUS_COMPLETE, None, self.properties)

class InvalidRequestException(Exception):
  """Raised when a REST request is invalid
     Attributes:
       msg - failure message
  """

  def __init__(self, msg):
    self.msg = msg

def get_lifecycle_playbook_path(root_path, transition_name):
    try:
      return root_path.get_file_path(transition_name + ".yaml")
    except ValueError as e:
      # no playbook
      try:
        return root_path.get_file_path(transition_name + ".yml")
      except ValueError as e:
        # no playbook
        return None

def process_templates(parent_dir, all_properties):
  path = parent_dir.get_path()
  logger.debug('Process templates: walking {0}'.format(path))

  for root, dirs, files in os.walk(path):
    logger.debug('Process templates: files = '.format(files))
    for file in files:
        j2_env = Environment(loader=FileSystemLoader(root), trim_blocks=True)
        path = root + '/' + file
        template = j2_env.get_template(file).render(**all_properties)
        logger.debug('Wrote process template to file {0}'.format(path))
        with open(path, "w") as text_file:
            text_file.write(template)

class KeyPropertyProcessor():
  def __init__(self, properties, system_properties, dl_properties):
    self.properties = properties
    self.system_properties = system_properties
    self.dl_properties = dl_properties
    self.key_files = []

  """
  Process (input) key properties by writing the private key out to a file so that it can be
  referenced in e.g. inventory files.
  """
  def process_key_properties(self):
    self.process_keys(self.properties)
    self.process_keys(self.system_properties)
    self.process_keys(self.dl_properties)

  def process_keys(self, properties):
    for prop in properties.get_keys().items_with_types():
      self.write_private_key(properties, prop[0], prop[1])

  def write_private_key(self, properties, key_prop_name, private_key):
    with NamedTemporaryFile(delete=False, mode='w') as private_key_file:
      logger.debug('Writing private key file {0}'.format(private_key_file.name))
      private_key_value = private_key.get('privateKey', None)
      private_key_file.write(private_key_value)
      private_key_file.flush()
      self.key_files.append(private_key_file)

      logger.debug('Setting property {0}_path'.format(key_prop_name))
      properties[key_prop_name + '_path'] = private_key_file.name

      logger.debug('Setting property {0}_name'.format(key_prop_name))
      key_name = private_key.get('keyName', None)
      properties[key_prop_name + '_name'] = key_name

  """
  Remove any private key files generated during the Ansible run.
  """
  def clear_key_files(self):
    for key_file in self.key_files:
      logger.debug('Removing private key file {0}'.format(key_file.name))
      os.unlink(key_file.name)<|MERGE_RESOLUTION|>--- conflicted
+++ resolved
@@ -44,7 +44,6 @@
     return KubeConfig(deployment_location, self.ansible_properties).write()
 
   def run_playbook(self, request_id, connection_type, inventory_path, playbook_path, lifecycle, all_properties):
-    print('run_playbook')
     Options = namedtuple('Options', ['connection',
                                      'forks',
                                      'become',
@@ -89,11 +88,8 @@
 
     callback = ResultCallback(self.ansible_properties, request_id, lifecycle)
     pbex._tqm._stdout_callback = callback
-<<<<<<< HEAD
-    logger.info("Running playbook {0} with properties {1}, system_properties {2}".format(playbook_path, all_properties['properties'].get_safelog_props(), all_properties['system_properties'].get_safelog_props()))
-=======
-    logger.debug("Running playbook {0} with properties {1}".format(playbook_path, all_properties))
->>>>>>> da8c9529
+
+    logger.debug("Running playbook {0} with properties {1}, system_properties {2}".format(playbook_path, all_properties['properties'].get_safelog_props(), all_properties['system_properties'].get_safelog_props()))
     pbex.run()
     logger.debug("Playbook finished {0}".format(playbook_path))
 
@@ -102,49 +98,8 @@
   def run_lifecycle_playbook(self, request):
     lifecycle_path = request['lifecycle_path']
     key_property_processor = None
+
     try:
-<<<<<<< HEAD
-      config_path = lifecycle_path.get_directory_tree('config')
-      scripts_path = lifecycle_path.get_directory_tree('scripts')
-
-      playbook_path = get_lifecycle_playbook_path(scripts_path, lifecycle)
-      if playbook_path is not None:
-        if deployment_location['type'] == 'Kubernetes':
-          dl_properties['kubeconfig_path'] = self.create_kube_config(deployment_location)
-          connection_type = "k8s"
-          inventory_path = config_path.get_file_path(INVENTORY_K8S)
-        else:
-          connection_type = "ssh"
-          inventory_path = config_path.get_file_path(INVENTORY)
-
-        # process key properties by writing them out to a temporary file and adding an
-        # entry to the property dictionary that maps the "[key_name].path" to the key file path
-        key_property_processor.process_key_properties()
-
-        logger.debug('config_path = ' + config_path.get_path())
-        logger.debug('lifecycle_path = ' + scripts_path.get_path())
-        logger.debug("playbook_path=" + playbook_path)
-        logger.debug("inventory_path=" + inventory_path)
-
-        all_properties = {
-          'properties': properties,
-          'system_properties': system_properties,
-          'dl_properties': dl_properties
-        }
-
-        process_templates(config_path, all_properties)
-
-        if(os.path.exists(playbook_path)):
-          # always retry on unreachable
-          num_retries = self.ansible_properties.max_unreachable_retries
-
-          for i in range(0, num_retries):
-            logger.info("Running Ansible playbook, iteration {0}".format(str(i)))
-
-            ret = self.run_playbook(request_id, connection_type, inventory_path, playbook_path, lifecycle, all_properties)
-            if not ret.host_unreachable:
-              break
-=======
       request_id = request['request_id']
       lifecycle = request['lifecycle_name']
       properties = request['properties']
@@ -153,75 +108,71 @@
       if not isinstance(deployment_location, dict):
         return LifecycleExecution(request_id, STATUS_FAILED, FailureDetails(FAILURE_CODE_INTERNAL_ERROR, "Deployment Location must be an object"), {})
       dl_properties = PropValueMap(deployment_location.get('properties', {}))
->>>>>>> da8c9529
+
+      config_path = lifecycle_path.get_directory_tree('config')
+      scripts_path = lifecycle_path.get_directory_tree('scripts')
 
       key_property_processor = KeyPropertyProcessor(properties, system_properties, dl_properties)
 
-      try:
-        config_path = lifecycle_path.get_directory_tree('config')
-        scripts_path = lifecycle_path.get_directory_tree('scripts')
-
-        playbook_path = get_lifecycle_playbook_path(scripts_path, lifecycle)
-        if playbook_path is not None:
-          if deployment_location['type'] == 'Kubernetes':
-            dl_properties['kubeconfig_path'] = self.create_kube_config(deployment_location)
-            connection_type = "k8s"
-            inventory_path = config_path.get_file_path(INVENTORY_K8S)
-          else:
-            connection_type = "ssh"
-            inventory_path = config_path.get_file_path(INVENTORY)
-
-          # process key properties by writing them out to a temporary file and adding an
-          # entry to the property dictionary that maps the "[key_name]_path" to the key file path
-          key_property_processor.process_key_properties()
-
-          logger.debug('config_path = ' + config_path.get_path())
-          logger.debug('lifecycle_path = ' + scripts_path.get_path())
-          logger.debug("playbook_path=" + playbook_path)
-          logger.debug("inventory_path=" + inventory_path)
-
-          all_properties = {
-            'properties': properties,
-            'system_properties': system_properties,
-            'dl_properties': dl_properties
-          }
-          logger.debug('properties={0}'.format(properties))
-          process_templates(config_path, all_properties)
-
-          if(os.path.exists(playbook_path)):
-            # always retry on unreachable
-            num_retries = self.ansible_properties.max_unreachable_retries
-
-            for i in range(0, num_retries):
-              if i>0:
-                logger.debug('Playbook {0}, unreachable retry attempt {1}/{2}'.format(playbook_path, i+1, num_retries))
-              start_time = datetime.now()
-              ret = self.run_playbook(request_id, connection_type, inventory_path, playbook_path, lifecycle, all_properties)
-              if not ret.host_unreachable:
-                break
-              end_time = datetime.now()
-              if self.ansible_properties.unreachable_sleep_seconds > 0:
-                # Factor in that the playbook may have taken some time to determine is was unreachable
-                # by using the unreachable_sleep_seconds value as a minimum amount of time for the delay 
-                delta = end_time - start_time
-                retry_seconds = max(0, self.ansible_properties.unreachable_sleep_seconds-int(delta.total_seconds()))
-                time.sleep(retry_seconds)
-              
-
-            return ret.get_result()
-          else:
-            msg = "No playbook to run at {0} for lifecycle {1} for request {2}".format(playbook_path, lifecycle, request_id)
-            logger.debug(msg)
-            return LifecycleExecution(request_id, STATUS_FAILED, FailureDetails(FAILURE_CODE_INTERNAL_ERROR, msg), {})
+      playbook_path = get_lifecycle_playbook_path(scripts_path, lifecycle)
+      if playbook_path is not None:
+        if !os.path.exists(playbook_path):
+          return LifecycleExecution(request_id, STATUS_FAILED, FailureDetails(FAILURE_CODE_INTERNAL_ERROR, "Playbook path does not exist"), {})
+
+        if deployment_location['type'] == 'Kubernetes':
+          dl_properties['kubeconfig_path'] = self.create_kube_config(deployment_location)
+          connection_type = "k8s"
+          inventory_path = config_path.get_file_path(INVENTORY_K8S)
         else:
-          msg = "No playbook to run for lifecycle {0} for request {1} {2}".format(lifecycle, request_id, scripts_path.get_path())
-          logger.error(msg)
-          return LifecycleExecution(request_id, STATUS_FAILED, FailureDetails(FAILURE_CODE_INTERNAL_ERROR, msg), {})
-      except InvalidRequestException as ire:
-        return LifecycleExecution(request_id, STATUS_FAILED, FailureDetails(FAILURE_CODE_INTERNAL_ERROR, ire.msg), {})
-      except Exception as e:
-        logger.exception("Unexpected exception running playbook")
-        return LifecycleExecution(request_id, STATUS_FAILED, FailureDetails(FAILURE_CODE_INTERNAL_ERROR, "Unexpected exception: {0}".format(e)), {})
+          connection_type = "ssh"
+          inventory_path = config_path.get_file_path(INVENTORY)
+
+        # process key properties by writing them out to a temporary file and adding an
+        # entry to the property dictionary that maps the "[key_name].path" to the key file path
+        key_property_processor.process_key_properties()
+
+        logger.debug('config_path = ' + config_path.get_path())
+        logger.debug('lifecycle_path = ' + scripts_path.get_path())
+        logger.debug("playbook_path=" + playbook_path)
+        logger.debug("inventory_path=" + inventory_path)
+
+        all_properties = {
+          'properties': properties,
+          'system_properties': system_properties,
+          'dl_properties': dl_properties
+        }
+
+        process_templates(config_path, all_properties)
+
+        # always retry on unreachable
+        num_retries = self.ansible_properties.max_unreachable_retries
+
+        for i in range(0, num_retries):
+          if i>0:
+            logger.debug('Playbook {0}, unreachable retry attempt {1}/{2}'.format(playbook_path, i+1, num_retries))
+          start_time = datetime.now()
+          ret = self.run_playbook(request_id, connection_type, inventory_path, playbook_path, lifecycle, all_properties)
+          if not ret.host_unreachable:
+            break
+          end_time = datetime.now()
+          if self.ansible_properties.unreachable_sleep_seconds > 0:
+            # Factor in that the playbook may have taken some time to determine is was unreachable
+            # by using the unreachable_sleep_seconds value as a minimum amount of time for the delay 
+            delta = end_time - start_time
+            retry_seconds = max(0, self.ansible_properties.unreachable_sleep_seconds-int(delta.total_seconds()))
+            time.sleep(retry_seconds)
+
+        return ret.get_result()
+      else:
+        msg = "No playbook to run at {0} for lifecycle {1} for request {2}".format(playbook_path, lifecycle, request_id)
+        logger.debug(msg)
+        return LifecycleExecution(request_id, STATUS_FAILED, FailureDetails(FAILURE_CODE_INTERNAL_ERROR, msg), {})
+
+    except InvalidRequestException as ire:
+      return LifecycleExecution(request_id, STATUS_FAILED, FailureDetails(FAILURE_CODE_INTERNAL_ERROR, ire.msg), {})
+    except Exception as e:
+      logger.exception("Unexpected exception running playbook")
+      return LifecycleExecution(request_id, STATUS_FAILED, FailureDetails(FAILURE_CODE_INTERNAL_ERROR, "Unexpected exception: {0}".format(e)), {})
     finally:
       if key_property_processor is not None:
         key_property_processor.clear_key_files()
@@ -232,6 +183,7 @@
           lifecycle_path.remove_all()
         except Exception as e:
           logger.exception('Encountered an error whilst trying to clear out lifecycle scripts directory {0}: {1}'.format(lifecycle_path.root_path, str(e)))
+
 
 class ResultCallback(CallbackBase):
     """A sample callback plugin used for performing an action as results come in
