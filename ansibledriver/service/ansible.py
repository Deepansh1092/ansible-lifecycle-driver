import json
import logging
import time
import os
import tempfile
from datetime import datetime
from tempfile import NamedTemporaryFile
from collections import namedtuple
from ansible.parsing.dataloader import DataLoader
from ansible.vars.manager import VariableManager
from ansible.inventory.manager import InventoryManager
from ansible.executor.playbook_executor import PlaybookExecutor
from ansible.plugins.callback import CallbackBase
from ansible.plugins.callback.json import CallbackModule
from ansible.plugins.loader import connection_loader
from ansible.inventory.host import Host
from jinja2 import Environment, FileSystemLoader
from ignition.model.lifecycle import LifecycleExecution, STATUS_COMPLETE, STATUS_FAILED, STATUS_IN_PROGRESS
from ignition.model.failure import FailureDetails, FAILURE_CODE_INFRASTRUCTURE_ERROR, FAILURE_CODE_INTERNAL_ERROR, FAILURE_CODE_RESOURCE_NOT_FOUND
from ignition.service.config import ConfigurationPropertiesGroup
from ignition.service.framework import Service, Capability, interface
from ignition.utils.propvaluemap import PropValueMap
from ansibledriver.model.deploymentlocation import DeploymentLocation
from ansibledriver.model.inventory import Inventory


logger = logging.getLogger(__name__)

class AnsibleProperties(ConfigurationPropertiesGroup):
    def __init__(self):
        super().__init__('ansible')
        # apply defaults (correct settings will be picked up from config file or environment variables)
        self.unreachable_sleep_seconds = 5 # in seconds
        self.max_unreachable_retries = 1000
        self.output_prop_prefix = 'output__'
        self.tmp_dir = '.'


class AnsibleClientCapability(Capability):

    @interface
    def run_lifecycle_playbook(self, request):
      pass


class AnsibleClient(Service, AnsibleClientCapability):
  def __init__(self, configuration, **kwargs):
    self.ansible_properties = configuration.property_groups.get_property_group(AnsibleProperties)
    if 'render_context_service' not in kwargs:
      raise ValueError('render_context_service argument not provided')
    self.render_context_service = kwargs.get('render_context_service')
    if 'templating' not in kwargs:
      raise ValueError('templating argument not provided')
    self.templating = kwargs.get('templating')

  def run_playbook(self, request_id, connection_type, inventory_path, playbook_path, lifecycle, all_properties):
    Options = namedtuple('Options', ['connection',
                                     'forks',
                                     'become',
                                     'become_method',
                                     'become_user',
                                     'listhosts',
                                     'listtasks',
                                     'listtags',
                                     'syntax',
                                     'module_path',
                                     'check',
                                     'diff'])
    # initialize needed objects
    loader = DataLoader()
    options = Options(connection=connection_type,
                      listhosts=None,
                      listtasks=None,
                      listtags=None,
                      syntax=None,
                      module_path=None,
                      become=None,
                      become_method='sudo',
                      become_user='root',
                      check=False,
                      diff=False,
                      forks=20)
    passwords = {'become_pass': ''}

    # create inventory and pass to var manager
    inventory = InventoryManager(loader=loader, sources=inventory_path)
    variable_manager = VariableManager(loader=loader, inventory=inventory)
    variable_manager.extra_vars = all_properties
    # Setup playbook executor, but don't run until run() called
    pbex = PlaybookExecutor(
        playbooks=[playbook_path],
        inventory=inventory,
        variable_manager=variable_manager,
        loader=loader,
        options=options,
        passwords=passwords
    )

    callback = ResultCallback(self.ansible_properties, request_id, lifecycle)
    pbex._tqm._stdout_callback = callback

    pbex.run()
    logger.debug(f'Playbook finished {playbook_path}')

    return callback

  def run_find_playbook(self, request):
    try:
      driver_files = request['driver_files']
      instance_name = request['instance_name']
      deployment_location = request['deployment_location']
      if not isinstance(deployment_location, dict):
        return LifecycleExecution(request_id, STATUS_FAILED, FailureDetails(FAILURE_CODE_INTERNAL_ERROR, "Deployment Location must be an object"), {})
      dl_properties = PropValueMap(deployment_location.get('properties', {}))

      infrastructure_type = deployment_location.get('type', None)
      if infrastructure_type is None:
        return ValueError("Deployment Location type must be set")

      config_path = driver_files.get_directory_tree('config')
      scripts_path = driver_files.get_directory_tree('scripts')

      all_properties = {
        'instance_name': instance_name,
        'dl_properties': dl_properties
      }

      process_templates(config_path, all_properties)

      playbook_path = get_lifecycle_playbook_path(scripts_path, 'Find')
      if playbook_path is not None:
        if not os.path.exists(playbook_path):
          raise ValueError('Find playbook not found')

        inventory_path = self.get_inventory(self, driver_files, infrastructure_type)

        # always retry on unreachable
        num_retries = self.ansible_properties.max_unreachable_retries

        for i in range(0, num_retries):
          if i>0:
            logger.debug('Playbook {0}, unreachable retry attempt {1}/{2}'.format(playbook_path, i+1, num_retries))
          start_time = datetime.now()
          ret = self.run_playbook(request_id, connection_type, inventory_path, playbook_path, lifecycle, all_properties)
          if not ret.host_unreachable:
            break
          end_time = datetime.now()
          if self.ansible_properties.unreachable_sleep_seconds > 0:
            # Factor in that the playbook may have taken some time to determine is was unreachable
            # by using the unreachable_sleep_seconds value as a minimum amount of time for the delay 
            delta = end_time - start_time
            retry_seconds = max(0, self.ansible_properties.unreachable_sleep_seconds-int(delta.total_seconds()))
            time.sleep(retry_seconds)

        return ret.get_find_result()
      else:
        raise ValueError('Find playbook not found')
    except InvalidRequestException as ire:
      return ValueError(f'Unexpected exception executing find playbook {ire.msg}')
    except Exception as e:
      logger.exception(f'Unexpected exception running playbook {e.msg}')
      return ValueError(f'Unexpected exception executing find playbook {e.msg}')
    finally:
      if key_property_processor is not None:
        key_property_processor.clear_key_files()

      keep_files = request.get('keep_files', False)
      if not keep_files and driver_files is not None:
        try:
          logger.debug('Attempting to remove lifecycle scripts at {0}'.format(driver_files.root_path))
          driver_files.remove_all()
        except Exception as e:
          logger.exception('Encountered an error whilst trying to clear out lifecycle scripts directory {0}: {1}'.format(driver_files.root_path, str(e)))

  def run_lifecycle_playbook(self, request):
    driver_files = request['driver_files']
    key_property_processor = None
    location = None

    try:
      request_id = request['request_id']
      lifecycle = request['lifecycle_name']
      resource_properties = request.get('resource_properties', {})
      system_properties = request.get('system_properties', {})
      request_properties = request.get('request_properties', {})
      associated_topology = request.get('associated_topology', {})

      location = DeploymentLocation.from_request(request)

      config_path = driver_files.get_directory_tree('config')
      scripts_path = driver_files.get_directory_tree('scripts')

      key_property_processor = KeyPropertyProcessor(resource_properties, system_properties, location.properties)

      playbook_path = get_lifecycle_playbook_path(scripts_path, lifecycle)
      if playbook_path is not None:
        if not os.path.exists(playbook_path):
          return LifecycleExecution(request_id, STATUS_FAILED, FailureDetails(FAILURE_CODE_INTERNAL_ERROR, "Playbook path does not exist"), {})

<<<<<<< HEAD
        inventory_path = self.get_inventory(self, driver_files, infrastructure_type)

        if connection_type == 'k8s':
          kube_location = KubeDeploymentLocation.from_dict(deployment_location)
          dl_properties['kubeconfig_path'] = kube_location.write_config_file()
=======
        inventory = Inventory(driver_files, location.infrastructure_type)
>>>>>>> e0b4d1f7

        # process key properties by writing them out to a temporary file and adding an
        # entry to the property dictionary that maps the "[key_name].path" to the key file path
        key_property_processor.process_key_properties()

        logger.debug(f'Handling request {request_id} with config_path: {config_path.get_path()} driver files path: {scripts_path.get_path()} resource properties: {resource_properties} system properties {system_properties} request properties {request_properties}')

        all_properties = self.render_context_service.build(system_properties, resource_properties, request_properties, location.deployment_location)

        process_templates(config_path, self.templating, all_properties)

        # always retry on unreachable
        num_retries = self.ansible_properties.max_unreachable_retries

        for i in range(0, num_retries):
          if i>0:
            logger.debug('Playbook {0}, unreachable retry attempt {1}/{2}'.format(playbook_path, i+1, num_retries))
          start_time = datetime.now()
          ret = self.run_playbook(request_id, location.connection_type, inventory.get_inventory_path(), playbook_path, lifecycle, all_properties)
          if not ret.host_unreachable:
            break
          end_time = datetime.now()
          if self.ansible_properties.unreachable_sleep_seconds > 0:
            # Factor in that the playbook may have taken some time to determine is was unreachable
            # by using the unreachable_sleep_seconds value as a minimum amount of time for the delay 
            delta = end_time - start_time
            retry_seconds = max(0, self.ansible_properties.unreachable_sleep_seconds-int(delta.total_seconds()))
            time.sleep(retry_seconds)

        return ret.get_result()
      else:
        msg = "No playbook to run at {0} for lifecycle {1} for request {2}".format(playbook_path, lifecycle, request_id)
        logger.debug(msg)
        return LifecycleExecution(request_id, STATUS_FAILED, FailureDetails(FAILURE_CODE_INTERNAL_ERROR, msg), {})
    except InvalidRequestException as ire:
      return LifecycleExecution(request_id, STATUS_FAILED, FailureDetails(FAILURE_CODE_INTERNAL_ERROR, ire.msg), {})
    except Exception as e:
      logger.exception("Unexpected exception running playbook")
      return LifecycleExecution(request_id, STATUS_FAILED, FailureDetails(FAILURE_CODE_INTERNAL_ERROR, "Unexpected exception: {0}".format(e)), {})
    finally:
      if location is not None:
        location.cleanup()

      if key_property_processor is not None:
        key_property_processor.clear_key_files()

      keep_files = request.get('keep_files', False)
      if not keep_files and driver_files is not None:
        try:
          logger.debug('Attempting to remove lifecycle scripts at {0}'.format(driver_files.root_path))
          driver_files.remove_all()
        except Exception as e:
          logger.exception('Encountered an error whilst trying to clear out lifecycle scripts directory {0}: {1}'.format(driver_files.root_path, str(e)))

    def get_inventory(self, driver_files, infrastructure_type):
      config_path = driver_files.get_directory_tree('config')
      inventory_path = config_path.get_file_path(f'{INVENTORY}.{infrastructure_type}')
      if not os.path.exists(inventory_path):
        if infrastructure_type == 'Kubernetes':
          # try alternative path (backwards compatibility)
          inventory_path = config_path.get_file_path(f'{INVENTORY}.k8s')
        if not os.path.exists(inventory_path):
          # default to 'INVENTORY'
          inventory_path = config_path.get_file_path(f'{INVENTORY}')

      if not os.path.exists(inventory_path):
        # create temporary inventory file
        with open(inventory_path, "w") as inventory_file:
          inventory_file = NamedTemporaryFile(delete=False)
          inventory_file.write(b'[run_hosts]\n')
          inventory_file.write(b'localhost ansible_connection=local ansible_python_interpreter="/usr/bin/env python3" host_key_checking=False')
          inventory_file.write(private_key_value)
          inventory_file.close()

      return inventory_path


class ResultCallback(CallbackBase):
    """A sample callback plugin used for performing an action as results come in

    If you want to collect all results into a single object for processing at
    the end of the execution, look into utilizing the ``json`` callback plugin
    or writing your own custom callback plugin
    """
    def __init__(self, ansible_properties, request_id, lifecycle, display=None):
        super(ResultCallback, self).__init__(display)
        self.ansible_properties = ansible_properties
        self.request_id = request_id
        self.facts = {}
        self.results = []
        self.lifecycle = lifecycle

        self.playbook_failed = False

        self.host_unreachable = False
        self.host_failed = False
        self.host_unreachable_log = []
        self.host_failed_log = []

        self.resource_id = None
        self.properties = {}
        self.internal_properties = {}
        self.instance_id = None
        self.associated_topology = {}
        self.failure_code = ''
        self.failure_reason = ''

    def _new_play(self, play):
        return {
            'play': {
                'name': play.name,
                'id': str(play._uuid)
            },
            'tasks': []
        }

    def _new_task(self, task):
        return {
            'task': {
                'name': task.name,
                'id': str(task._uuid)
            },
            'hosts': {}
        }

    def v2_playbook_on_play_start(self, play):
        logger.debug('v2_playbook_on_play_start ok {0}'.format(play))
        self.results.append(self._new_play(play))

    def v2_playbook_on_task_start(self, task, is_conditional):
        logger.debug('v2_playbook_on_task_start ok {0} {1}'.format(task, is_conditional))

    def v2_playbook_on_handler_task_start(self, task):
        logger.debug('v2_playbook_on_handler_task_start ok {0}'.format(task))

    def v2_playbook_on_stats(self, stats):
        """Display info about playbook statistics"""

        hosts = sorted(stats.processed.keys())

        summary = {}
        for h in hosts:
            s = stats.summarize(h)
            summary[h] = s

        output = {
            'plays': self.results,
            'stats': summary
        }

        logger.debug('v2_playbook_on_stats {0}'.format(json.dumps(output, indent=4, sort_keys=True)))

    def v2_playbook_on_no_hosts_matched(self):
        logger.debug('v2_playbook_on_no_hosts_matched')

    def v2_runner_on_unreachable(self, result, ignore_errors=False):
        """
        ansible task failed as host was unreachable
        """
        logger.debug('v2_runner_on_unreachable {0}'.format(result))
        self.__handle_unreachable(result)
        logger.error('task: \'' + self.failed_task + '\' UNREACHABLE: ' + ' ansible playbook task ' + self.failed_task + ' host unreachable: ' + str(self.host_unreachable_log))

    def v2_playbook_on_vars_prompt(self, varname, private=True, prompt=None, encrypt=None, confirm=False, salt_size=None, salt=None, default=None, unsafe=None):
        logger.debug('v2_playbook_on_vars_prompt {0}'.format(varname))

    def v2_runner_item_on_ok(self, result):
        logger.debug('v2_runner_item_on_ok {0}'.format(result))

    def v2_runner_item_on_failed(self, result):
        logger.debug('v2_runner_item_on_failed {0}'.format(result))

    def v2_runner_item_on_skipped(self, result):
        logger.debug('v2_runner_item_on_skipped {0}'.format(result))

    def runner_on_no_hosts(self):
        logger.debug('runner_on_no_hosts')

    def v2_runner_retry(self, result):
        logger.debug('v2_runner_retry {0}'.format(result))

    def v2_runner_on_start(self, host, task):
        logger.debug('v2_runner_on_start {0} {1}'.format(host, task))

    def runner_on_failed(self, host, res, ignore_errors=False):
        logger.debug('runner_on_failed {0} {1}'.format(host, res))

    def __handle_unreachable(self, result):
        # TODO do not overwrite if already set
        self.failed_task = result._task.get_name()
        self.host_unreachable_log.append(dict(task=self.failed_task, result=result._result))
        self.host_unreachable = True
        self.failure_reason = 'Resource unreachable (task ' + str(self.failed_task) + ' failed: ' + str(result._result) + ')'
        self.failure_details = FailureDetails(FAILURE_CODE_RESOURCE_NOT_FOUND, self.failure_reason)
        self.playbook_failed = True

    def v2_runner_on_failed(self, result, *args, **kwargs):
        """
        ansible task failed
        """
        logger.debug("v2_runner_on_failed {0} {1} {2}".format(result._task, result._result, result._task_fields))
        self.failed_task = result._task.get_name()
        if 'msg' in result._result and 'Timeout' in result._result['msg'] and 'waiting for privilege escalation prompt' in result._result['msg']:
            logger.debug('Failure to be treated as unreachable:  task ' + str(self.failed_task) + ' failed: ' + str(result._result))
            self.__handle_unreachable(result)
        elif 'module_stderr' in result._result and result._result['module_stderr'].startswith('ssh:') and 'Host is unreachable' in result._result['module_stderr']:
            logger.debug('Failure to be treated as unreachable: task ' + str(self.failed_task) + ' failed: ' + str(result._result))
            self.__handle_unreachable(result)
        else:
          self.host_failed = True
          self.failure_reason = 'task ' + str(self.failed_task) + ' failed: ' + str(result._result)
          self.host_failed_log.append(dict(task=self.failed_task, result=result._result))
          self.failure_details = FailureDetails(FAILURE_CODE_INFRASTRUCTURE_ERROR, self.failure_reason)
          self.playbook_failed = True

    def v2_runner_on_skipped(self, result):
        logger.debug('v2_runner_on_skipped {0}'.format(result))

    def runner_on_ok(self, host, res):
        self._display.display('runner_on_ok {0} {1}'.format(host, res))
        logger.debug('runner_on_ok {0} {1}'.format(host, res))

    def v2_runner_on_ok(self, result, *args, **kwargs):
        """Print a json representation of the result

        This method could store the result in an instance attribute for retrieval later
        """
        logger.debug('v2_runner_on_ok {0}'.format(result))

        if 'results' in result._result.keys():
            self.facts = result._result['results']
        else:
            self.facts = result._result

        if 'ansible_facts' in self.facts:
            props = self.facts['ansible_facts']

            output_props = { key[8:]:value for key, value in props.items() if key.startswith(self.ansible_properties.output_prop_prefix) }
            logger.debug(f'output props = {output_props}')
            self.properties.update(output_props)

            instances = { key[10:]:value for key, value in props.items() if key.startswith('instance__') }
            instance_id = None
            if len(instances) > 0:
              for key, value in self.instances.items():
                instance_id = key
                break
            logger.debug(f'instance_id = {instance_id}')
            self.instance_id = instance_id

            associated_topology = { key[21:]:value for key, value in props.items() if key.startswith('associated_topology__') }
            logger.debug(f'associated_topology = {associated_topology}')
            self.associated_topology.update(associated_topology)

    def get_find_result(self):
      if self.playbook_failed:
        return ValueError("Find failed")
      else:
        if len(self.instances) > 0:
          return FindReferenceResult(self.instance_id, self.associated_topology, self.outputs)
        else:
          # TODO

    def get_result(self):
      if self.playbook_failed:
        return LifecycleExecution(self.request_id, STATUS_FAILED, self.failure_details, self.properties)
      else:
        return LifecycleExecution(self.request_id, STATUS_COMPLETE, None, self.properties)


class InvalidRequestException(Exception):
  """Raised when a REST request is invalid
     Attributes:
       msg - failure message
  """

  def __init__(self, msg):
    self.msg = msg

def get_lifecycle_playbook_path(root_path, transition_name):
    try:
      return root_path.get_file_path(transition_name + ".yaml")
    except ValueError as e:
      # no playbook
      try:
        return root_path.get_file_path(transition_name + ".yml")
      except ValueError as e:
        # no playbook
        return None

def process_templates(parent_dir, templating, all_properties):
  path = parent_dir.get_path()
  logger.debug('Process templates: walking {0}'.format(path))

  for root, dirs, files in os.walk(path):
    logger.debug('Process templates: files = '.format(files))
    for file in files:
        j2_env = Environment(loader=FileSystemLoader(root), trim_blocks=True)
        path = root + '/' + file
        logger.debug(f'Processing template {file}')

        with open(path, "r") as template_file:
          try:
            template_content = template_file.read()
            content = templating.render(template_content, all_properties)
            logger.debug('Wrote process template to file {0}'.format(path))
            with open(path, "w") as template_file_write:
                template_file_write.write(content)
          except UnicodeDecodeError as ude:
            # skip this file, not a text file
            pass




class KeyPropertyProcessor():
  def __init__(self, properties, system_properties, dl_properties):
    self.properties = properties
    self.system_properties = system_properties
    self.dl_properties = dl_properties
    self.key_files = []

  """
  Process (input) key properties by writing the private key out to a file so that it can be
  referenced in e.g. inventory files.
  """
  def process_key_properties(self):
    self.process_keys(self.properties)
    self.process_keys(self.system_properties)
    self.process_keys(self.dl_properties)

  def process_keys(self, properties):
    for prop in properties.get_keys().items_with_types():
      self.write_private_key(properties, prop[0], prop[1])

  def write_private_key(self, properties, key_prop_name, private_key):
    with NamedTemporaryFile(delete=False, mode='w') as private_key_file:
      logger.debug('Writing private key file {0}'.format(private_key_file.name))
      private_key_value = private_key.get('privateKey', None)
      private_key_file.write(private_key_value)
      private_key_file.flush()
      self.key_files.append(private_key_file)

      logger.debug('Setting property {0}_path'.format(key_prop_name))
      properties[key_prop_name + '_path'] = private_key_file.name

      logger.debug('Setting property {0}_name'.format(key_prop_name))
      key_name = private_key.get('keyName', None)
      properties[key_prop_name + '_name'] = key_name

  """
  Remove any private key files generated during the Ansible run.
  """
  def clear_key_files(self):
    for key_file in self.key_files:
      logger.debug('Removing private key file {0}'.format(key_file.name))
      os.unlink(key_file.name)<|MERGE_RESOLUTION|>--- conflicted
+++ resolved
@@ -197,15 +197,7 @@
         if not os.path.exists(playbook_path):
           return LifecycleExecution(request_id, STATUS_FAILED, FailureDetails(FAILURE_CODE_INTERNAL_ERROR, "Playbook path does not exist"), {})
 
-<<<<<<< HEAD
-        inventory_path = self.get_inventory(self, driver_files, infrastructure_type)
-
-        if connection_type == 'k8s':
-          kube_location = KubeDeploymentLocation.from_dict(deployment_location)
-          dl_properties['kubeconfig_path'] = kube_location.write_config_file()
-=======
         inventory = Inventory(driver_files, location.infrastructure_type)
->>>>>>> e0b4d1f7
 
         # process key properties by writing them out to a temporary file and adding an
         # entry to the property dictionary that maps the "[key_name].path" to the key file path
