import uuid
import logging
from ignition.service.framework import Capability, Service, interface
from ignition.service.config import ConfigurationPropertiesGroup
from ignition.service.lifecycle import LifecycleDriverCapability
from ignition.model.lifecycle import LifecycleExecuteResponse
from ignition.utils.file import DirectoryTree

logger = logging.getLogger(__name__)


class AdditionalLifecycleProperties(ConfigurationPropertiesGroup, Service, Capability):

    def __init__(self):
        super().__init__('lifecycle')
        self.keep_scripts = False

class AnsibleLifecycleDriver(Service, LifecycleDriverCapability):
<<<<<<< HEAD
    def __init__(self, ansible_processor_service, request_queue_service):
        self.ansible_processor_service = ansible_processor_service
        self.request_queue_service = request_queue_service
=======
    def __init__(self, ansible_processor_service, additional_lifecycle_properties):
        self.ansible_processor_service = ansible_processor_service
        self.additional_lifecycle_properties = additional_lifecycle_properties
>>>>>>> da8c9529

    def execute_lifecycle(self, lifecycle_name, lifecycle_scripts_tree, system_properties, properties, deployment_location):
        # requests are handled in sub-processes by reading off a Kafka request queue
        pass
        # request_id = uuid.uuid4().hex
        # self.request_queue_service.queue_lifecycle_request({
        #   'lifecycle_name': lifecycle_name,
        #   'lifecycle_path': lifecycle_scripts_tree.get_directory_tree('.').get_path(),
        #   'system_properties': system_properties,
        #   'properties': properties,
        #   'deployment_location': deployment_location,
        #   'request_id': request_id
        # })

<<<<<<< HEAD
        # return LifecycleExecuteResponse(request_id)
=======
        self.ansible_processor_service.run_lifecycle({
          'lifecycle_name': lifecycle_name,
          'lifecycle_path': lifecycle_scripts_tree,
          'system_properties': system_properties,
          'properties': properties,
          'deployment_location': deployment_location,
          'request_id': request_id
        }, keep_scripts=self.additional_lifecycle_properties.keep_scripts)
>>>>>>> da8c9529

    # def execute_lifecycle_sync(self, request_id, lifecycle_name, lifecycle_path, system_properties, properties, deployment_location):
    #     self.ansible_processor_service.run_lifecycle({
    #       'lifecycle_name': lifecycle_name,
    #       'lifecycle_path': DirectoryTree(lifecycle_path),
    #       'system_properties': system_properties,
    #       'properties': properties,
    #       'deployment_location': deployment_location,
    #       'request_id': request_id
    #     })

    #     return LifecycleExecuteResponse(request_id)

    def get_lifecycle_execution(self, request_id, deployment_location):
        # noop - the driver does not use the Ignition job queue, but sends the response directly on the lifecycle responses Kafka topic
        return None<|MERGE_RESOLUTION|>--- conflicted
+++ resolved
@@ -16,15 +16,10 @@
         self.keep_scripts = False
 
 class AnsibleLifecycleDriver(Service, LifecycleDriverCapability):
-<<<<<<< HEAD
-    def __init__(self, ansible_processor_service, request_queue_service):
+    def __init__(self, ansible_processor_service, request_queue_service, additional_lifecycle_properties):
         self.ansible_processor_service = ansible_processor_service
         self.request_queue_service = request_queue_service
-=======
-    def __init__(self, ansible_processor_service, additional_lifecycle_properties):
-        self.ansible_processor_service = ansible_processor_service
         self.additional_lifecycle_properties = additional_lifecycle_properties
->>>>>>> da8c9529
 
     def execute_lifecycle(self, lifecycle_name, lifecycle_scripts_tree, system_properties, properties, deployment_location):
         # requests are handled in sub-processes by reading off a Kafka request queue
@@ -39,18 +34,7 @@
         #   'request_id': request_id
         # })
 
-<<<<<<< HEAD
         # return LifecycleExecuteResponse(request_id)
-=======
-        self.ansible_processor_service.run_lifecycle({
-          'lifecycle_name': lifecycle_name,
-          'lifecycle_path': lifecycle_scripts_tree,
-          'system_properties': system_properties,
-          'properties': properties,
-          'deployment_location': deployment_location,
-          'request_id': request_id
-        }, keep_scripts=self.additional_lifecycle_properties.keep_scripts)
->>>>>>> da8c9529
 
     # def execute_lifecycle_sync(self, request_id, lifecycle_name, lifecycle_path, system_properties, properties, deployment_location):
     #     self.ansible_processor_service.run_lifecycle({
