--- conflicted
+++ resolved
@@ -1,9 +1,4 @@
 {
-<<<<<<< HEAD
-  "version": "2.1.0.dev0",
-  "ignition-version": "==2.0.3.dev0"
-=======
   "version": "2.1.0.brownfield",
   "ignition-version": "==2.0.3.brownfield"
->>>>>>> 24ffd988
 }