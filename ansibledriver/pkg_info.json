--- conflicted
+++ resolved
@@ -1,9 +1,4 @@
 {
-<<<<<<< HEAD
-  "version": "1.1.0",
-  "ignition-version": "==1.2.0.dev0"
-=======
   "version": "1.2.0.dev0",
-  "ignition-version": "==1.1.0"
->>>>>>> a34c122a
+  "ignition-version": "==1.2.0"
 }