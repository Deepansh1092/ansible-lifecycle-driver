{
<<<<<<< HEAD
  "version": "0.5.1",
  "ignition-version": "==0.7.0.dev0"
=======
  "version": "1.1.0.dev0",
  "ignition-version": "==1.0.0"
>>>>>>> da8c9529
}<|MERGE_RESOLUTION|>--- conflicted
+++ resolved
@@ -1,9 +1,4 @@
 {
-<<<<<<< HEAD
-  "version": "0.5.1",
-  "ignition-version": "==0.7.0.dev0"
-=======
   "version": "1.1.0.dev0",
   "ignition-version": "==1.0.0"
->>>>>>> da8c9529
 }