import json
from setuptools import setup, find_namespace_packages

with open('ansibledriver/pkg_info.json') as fp:
    _pkg_info = json.load(fp)

with open("DESCRIPTION.md", "r") as description_file:
    long_description = description_file.read()

setup(
    name='ansible-lifecycle-driver',
    version=_pkg_info['version'],
    author='IBM',
    description='Ansible implementation of a Lifecycle driver',
    long_description=long_description,
    long_description_content_type="text/markdown",
    url="https://github.com/IBM/ansible-lifecycle-driver",
    packages=find_namespace_packages(include=['ansibledriver*']),
    include_package_data=True,
    install_requires=[
        'ignition-framework{0}'.format(_pkg_info['ignition-version']),
<<<<<<< HEAD
        'ansible==2.7.16',
        'uwsgi==2.0.19.1',
        'gunicorn==20.1.0',
        'testfixtures==6.17.1',
        'openstacksdk==0.57.0'
=======
        'ansible==2.9.12',
        'Jinja2>=2.10.1,<3.0',
        'uwsgi>=2.0.18,<3.0',
        'gunicorn>=19.9.0,<20.0',
        'testfixtures>=6.12.1,<7.0'
>>>>>>> 13bd2a92
    ],
    entry_points='''
        [console_scripts]
        ald-dev=ansibledriver.__main__:main
    ''',
    scripts=['ansibledriver/bin/ald-uwsgi', 'ansibledriver/bin/ald-gunicorn', 'ansibledriver/bin/ald']
)<|MERGE_RESOLUTION|>--- conflicted
+++ resolved
@@ -19,19 +19,11 @@
     include_package_data=True,
     install_requires=[
         'ignition-framework{0}'.format(_pkg_info['ignition-version']),
-<<<<<<< HEAD
-        'ansible==2.7.16',
+        'ansible==2.9.12',
         'uwsgi==2.0.19.1',
         'gunicorn==20.1.0',
         'testfixtures==6.17.1',
         'openstacksdk==0.57.0'
-=======
-        'ansible==2.9.12',
-        'Jinja2>=2.10.1,<3.0',
-        'uwsgi>=2.0.18,<3.0',
-        'gunicorn>=19.9.0,<20.0',
-        'testfixtures>=6.12.1,<7.0'
->>>>>>> 13bd2a92
     ],
     entry_points='''
         [console_scripts]
