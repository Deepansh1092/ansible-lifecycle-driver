--- conflicted
+++ resolved
@@ -10,6 +10,7 @@
 ENV WSGI_CONTAINER ${WSGI_CONTAINER:-gunicorn}
 
 COPY whls/*.whl /whls/
+COPY extra-requirements.txt /extra-requirements.txt
 
 RUN addgroup -S ald \
  && adduser -S ald -G ald -u 100 \
@@ -24,34 +25,18 @@
  && apk add --no-cache --virtual .build-deps gcc musl-dev libffi-dev openssl-dev python3-dev make git \
  && for i in /whls/ignition*.whl; do if [ "$i" != "/whls/ignition*.whl" ]; then pip install --no-warn-script-location "$i"; fi done \
  && for i in /whls/*.whl; do pip install "$i"; done \
+ # Install extra requirements to be built into the driver
+ && pip install -r /extra-requirements.txt \
  && apk del .build-deps gcc musl-dev libffi-dev openssl-dev python3-dev make git \
  && curl -L https://storage.googleapis.com/kubernetes-release/release/v1.19.0/bin/linux/amd64/kubectl -o /usr/local/bin/kubectl \
  && chmod +x /usr/local/bin/kubectl
 
-<<<<<<< HEAD
-USER ald
-
-COPY --chown=ald:ald extra-requirements.txt /home/ald/extra-requirements.txt
-COPY --chown=ald:ald whls/*.whl /home/ald/whls/
-COPY --chown=ald:ald ald_config.yml /var/ald/ald_config.yml
-COPY --chown=ald:ald library /etc/ansible/library
-COPY --chown=ald:ald module_utils /etc/ansible/module_utils
-COPY --chown=ald:ald roles /etc/ansible/roles
-COPY --chown=ald:ald collections /etc/ansible/collections
-
-RUN for i in /home/ald/whls/ignition*.whl; do if [ "$i" != "/home/ald/whls/ignition*.whl" ]; then pip install --no-warn-script-location --user "$i"; fi done \
- && for i in /home/ald/whls/*.whl; do pip install --no-warn-script-location --user "$i"; done \
- && curl -L https://storage.googleapis.com/kubernetes-release/release/v1.16.0/bin/linux/amd64/kubectl -o /home/ald/.local/bin/kubectl \
- && chmod +x /home/ald/.local/bin/kubectl
-
-# Install extra requirements to be built into the driver
-RUN pip install -r /home/ald/extra-requirements.txt
-
-USER root
-=======
 COPY --chown=ald:0 ansible.cfg /etc/ansible/ansible.cfg
-COPY --chown=ald:0 ald_config.yml /var/ald/ald_config.yml 
->>>>>>> f08c6006
+COPY --chown=ald:0 ald_config.yml /var/ald/ald_config.yml
+COPY --chown=ald:0 library /etc/ansible/library
+COPY --chown=ald:0 module_utils /etc/ansible/module_utils
+COPY --chown=ald:0 roles /etc/ansible/roles
+COPY --chown=ald:0 collections /etc/ansible/collections
 
 # Set HOME variable for OCP arbitrary user
 ENV HOME /home/ald
