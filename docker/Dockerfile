FROM python:3.7-alpine

ARG DRIVER_PORT
ENV DRIVER_PORT ${DRIVER_PORT:-8293}
ARG NUM_PROCESSES
ENV NUM_PROCESSES ${NUM_PROCESSES:-4}
ARG NUM_THREADS
ENV NUM_THREADS ${NUM_THREADS:-2}
ARG WSGI_CONTAINER
ENV WSGI_CONTAINER ${WSGI_CONTAINER:-gunicorn}

COPY whls/*.whl /whls/

RUN addgroup -S ald \
 && adduser -S ald -G ald -u 100 \
 && mkdir -p /var/ald/lifecycle_scripts \
 && chown -R ald:0 /var/ald \
 && chmod -R 775 /var/ald \
 && chown -R ald:0 /home/ald \
 && chmod -R 775 /home/ald \
 && apk add --no-cache bash openssh sshpass curl binutils libc-dev \
 # These packages need to be installed so that we can install the Python dependencies.
 # We make this virtual so that we can remove them later
 && apk add --no-cache --virtual .build-deps gcc musl-dev libffi-dev openssl-dev python3-dev make git \
<<<<<<< HEAD
 && pip install openstacksdk
=======
 && for i in /whls/ignition*.whl; do if [ "$i" != "/whls/ignition*.whl" ]; then pip install --no-warn-script-location "$i"; fi done \
 && for i in /whls/*.whl; do pip install "$i"; done \
 && apk del .build-deps gcc musl-dev libffi-dev openssl-dev python3-dev make git \
 && curl -L https://storage.googleapis.com/kubernetes-release/release/v1.16.0/bin/linux/amd64/kubectl -o /usr/local/bin/kubectl \
 && chmod +x /usr/local/bin/kubectl
>>>>>>> cb52a999

COPY --chown=ald:0 ansible.cfg /etc/ansible/ansible.cfg
COPY --chown=ald:0 ald_config.yml /var/ald/ald_config.yml 

USER ald
WORKDIR /home/ald

EXPOSE 8293

CMD ["ald"]
<|MERGE_RESOLUTION|>--- conflicted
+++ resolved
@@ -22,15 +22,11 @@
  # These packages need to be installed so that we can install the Python dependencies.
  # We make this virtual so that we can remove them later
  && apk add --no-cache --virtual .build-deps gcc musl-dev libffi-dev openssl-dev python3-dev make git \
-<<<<<<< HEAD
- && pip install openstacksdk
-=======
  && for i in /whls/ignition*.whl; do if [ "$i" != "/whls/ignition*.whl" ]; then pip install --no-warn-script-location "$i"; fi done \
  && for i in /whls/*.whl; do pip install "$i"; done \
  && apk del .build-deps gcc musl-dev libffi-dev openssl-dev python3-dev make git \
  && curl -L https://storage.googleapis.com/kubernetes-release/release/v1.16.0/bin/linux/amd64/kubectl -o /usr/local/bin/kubectl \
  && chmod +x /usr/local/bin/kubectl
->>>>>>> cb52a999
 
 COPY --chown=ald:0 ansible.cfg /etc/ansible/ansible.cfg
 COPY --chown=ald:0 ald_config.yml /var/ald/ald_config.yml 
@@ -40,4 +36,4 @@
 
 EXPOSE 8293
 
-CMD ["ald"]
+CMD ["ald"]